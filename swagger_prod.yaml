openapi: 3.0.0
info:
  contact:
    email: ricardo@garagecoders.net
    name: API Support
  description: This is a API DOC for VOLCAN MANAGER
  license:
    name: Apache 2.0
    url: http://www.apache.org/licenses/LICENSE-2.0.html
  termsOfService: http://swagger.io/terms/
  title: VOLCAN MANAGER API
  version: "2.0"
security:
  - bearerAuth: []
paths:
  /volcan/api/auth/token/:
    post:
      operationId: api_login_token
      description: Auth login
      requestBody:
        content:
          application/x-www-form-urlencoded:
            schema:
              $ref: "#/components/schemas/LoginToken"
          application/json:
            schema:
              $ref: "#/components/schemas/LoginToken"
        required: true
      summary: Auth login
      responses:
        '400':
          description: 'Auth login unsuccess'
          examples:
            application/json:
              {
                "rsp_success": false,
                "rsp_codigo": "no_active_account",
                "rsp_descripcion": "Usuario no activo o no encontrado"
              }
        '422':
          description: 'Invalid data request'
          examples:
            application/json:
              {
                "rsp_success": false,
                "rsp_codigo": "unprocessable_entity",
                "rsp_descripcion": "Password: this field may not be blank.",
                "password": "Password: this field may not be blank. "
              }
        '200':
          description: 'Auth login success'
          examples:
            application/json:
              {
                "rsp_success": true,
                "rsp_codigo": "00",
                "rsp_descripcion": "Auth login success",
                "refresh": "eyJ...kvk",
                "access": "eyJ...8sg",
                "role": 10,
                "profile": {
                  "id": "e236649d-635a-433a-b72d-cf28ab0c6d56",
                  "username": "richpolis",
                  "first_name": "",
                  "last_name": "",
                  "second_last_name": "",
                  "email": "",
                  "phone": null,
                  "role": 10,
                  "verification_email": true,
                  "verification_phone": false,
                  "change_password": false,
                  "created_at": "2023-07-26T17:19:20.693099Z",
                  "updated_at": "2023-07-26T17:22:11.590198Z"
                }
              }
      tags:
        - VolcanManager::Auth
    parameters: []
  /volcan/api/auth/token/verify/:
    post:
      operationId: api_verify_token
      description: Verify token
      requestBody:
        content:
          application/x-www-form-urlencoded:
            schema:
              $ref: "#/components/schemas/VerifyToken"
          application/json:
            schema:
              $ref: "#/components/schemas/VerifyToken"
        required: true
      summary: Verify token
      responses:
        '200':
          description: 'Verify token'
          examples:
            application/json:
              {
                "rsp_success": true,
                "rsp_codigo": "00",
                "rsp_descripcion": "ok"
              }
      tags:
        - VolcanManager::Auth
    parameters: []
  /volcan/api/auth/token/refresh/:
    post:
      operationId: api_refresh_token
      description: Refresh token
      requestBody:
        content:
          application/x-www-form-urlencoded:
            schema:
              $ref: "#/components/schemas/RefreshToken"
          application/json:
            schema:
              $ref: "#/components/schemas/RefreshToken"
        required: true
      summary: Refresh token
      responses:
        '200':
          description: 'Refresh token'
          examples:
            application/json:
              {
                "rsp_success": true,
                "rsp_codigo": "00",
                "rsp_descripcion": "ok",
                "access": "eyJ...GV4"
              }
      tags:
        - VolcanManager::Auth
    parameters: []
  /volcan/api/CreacionEnte/:
    post:
      operationId: api_control_creacion_ente
      description: Alta Ente.
      requestBody:
        content:
          application/x-www-form-urlencoded:
            schema:
              $ref: "#/components/schemas/CreacionEnte"
          application/json:
            schema:
              $ref: "#/components/schemas/CreacionEnte"
        required: true
      summary: Alta Ente.
      responses:
        '401':
          description: 'No autentificado o Token invalido'
          examples:
            not_authenticated:
              {
                "rsp_success": false,
                "rsp_codigo": "not_authenticated",
                "rsp_descripcion": "Authentication credentials were not provided."
              }
            token_not_valid:
              {
                "rsp_success": false,
                "rsp_codigo": "token_not_valid",
                "rsp_descripcion": "Given token not valid for any token type"
              }
        '200':
          description: 'Creacion Ente'
          examples:
            exitosa:
              {
                "rsp_success": true,
                "rsp_codigo": "00",
                "rsp_descripcion": "Transacción aprobada",
                "rsp_enteid": "0000000"
              }
            no_exitosa:
              {
                "rsp_success": false,
                "rsp_codigo": "45",
                "rsp_descripcion": "Cliente ya existe",
                "rsp_enteid": "0000000"
              }
      tags:
        - VolcanManager::Acciones
    parameters: []
  /volcan/api/CreacionEnteSectorizacion/:
    post:
      operationId: api_control_creacion_ente_sectorizacion
      description: Alta Ente Sectorizacion.
      requestBody:
        content:
          application/x-www-form-urlencoded:
            schema:
              $ref: "#/components/schemas/CreacionEnteSectorizacion"
          application/json:
            schema:
              $ref: "#/components/schemas/CreacionEnteSectorizacion"
        required: true
      summary: Alta Ente Sectorizacion.
      responses:
        '401':
          description: 'No autentificado o Token invalido'
          examples:
            not_authenticated:
              {
                "rsp_success": false,
                "rsp_codigo": "not_authenticated",
                "rsp_descripcion": "Authentication credentials were not provided."
              }
            token_not_valid:
              {
                "rsp_success": false,
                "rsp_codigo": "token_not_valid",
                "rsp_descripcion": "Given token not valid for any token type"
              }
        '200':
          description: 'Creacion Ente'
          examples:
            exitosa:
              {
                "rsp_success": true,
                "rsp_codigo": "00",
                "rsp_descripcion": "Transacción aprobada",
                "rsp_enteid": "0000000"
              }
            no_exitosa:
              {
                "rsp_success": false,
                "rsp_codigo": "45",
                "rsp_descripcion": "Cliente ya existe",
                "rsp_enteid": "0000000"
              }
      tags:
        - VolcanManager::Acciones
    parameters: []
  /volcan/api/CreacionCtaTar/:
    post:
      operationId: api_control_creacion_cta_tar
      description: Creacion Cta Tar.
      requestBody:
        content:
          application/x-www-form-urlencoded:
            schema:
              $ref: "#/components/schemas/CreacionCtaTar"
          application/json:
            schema:
              $ref: "#/components/schemas/CreacionCtaTar"
        required: true
      summary: Creacion Cta Tar.
      responses:
        '401':
          description: 'No autentificado o Token invalido'
          examples:
            not_authenticated:
              {
                "rsp_success": false,
                "rsp_codigo": "not_authenticated",
                "rsp_descripcion": "Authentication credentials were not provided."
              }
            token_not_valid:
              {
                "rsp_success": false,
                "rsp_codigo": "token_not_valid",
                "rsp_descripcion": "Given token not valid for any token type"
              }
        '200':
          description: 'Creacion Cta Tar'
          examples:
            exitosa:
              {
                "rsp_success": true,
                "rsp_codigo": "00",
                "rsp_descripcion": "Transacción aprobada",
                "rsp_cuenta": "...",
                "rsp_tarjeta_f": "...",
                "rsp_tarjeta_v": "...",
                "rsp_vento_v": "...",
                "rsp_cvv2_v": ""
              }
            no_exitosa:
              {
                "rsp_success": false,
                "rsp_codigo": "45",
                "rsp_descripcion": "Error en Alta Cuenta",
                "rsp_cuenta": ""
              }
      tags:
        - VolcanManager::Acciones
    parameters: []
  /volcan/api/Cuentas/:
    post:
      operationId: api_control_consulta_cuenta
      description: Consulta cuenta.
      requestBody:
        content:
          application/x-www-form-urlencoded:
            schema:
              $ref: "#/components/schemas/ConsultaCuenta"
          application/json:
            schema:
              $ref: "#/components/schemas/ConsultaCuenta"
        required: true
      summary: Consulta cuenta.
      responses:
        '401':
          description: 'No autentificado o Token invalido'
          examples:
            not_authenticated:
              {
                "rsp_success": false,
                "rsp_codigo": "not_authenticated",
                "rsp_descripcion": "Authentication credentials were not provided."
              }
            token_not_valid:
              {
                "rsp_success": false,
                "rsp_codigo": "token_not_valid",
                "rsp_descripcion": "Given token not valid for any token type"
              }
        '200':
          description: 'Consulta cuenta'
          examples:
            exitosa:
              {
                "rsp_success": true,
                "rsp_codigo": "00",
                "rsp_descripcion": "Transacción aprobada",
                "rsp_cif": "...",
                "rsp_id_owner": "1...1",
                "rsp_nombre": "TEST Test Volcan",
                "rsp_tipo_identificacion": "",
                "rsp_doc_identificacion": "",
                "rsp_cuentas": [
                  {
                    "rsp_cuenta": "5...8",
                    "rsp_plan": "MBK",
                    "rsp_tipo_cta": "P",
                    "rsp_status": "AC",
                    "rsp_ciclo": "01",
                    "rsp_moneda": "840",
                    "rsp_limite_cred": "2000.00",
                    "rsp_deb_tran": "00.00",
                    "rsp_cre_tran": "00.00",
                    "rsp_saldo": "00.00",
                    "rsp_disp_efe": "1000.00",
                    "rsp_disp_com": "2000.00",
                    "rsp_disp_ext": "00.00",
                    "rsp_imp_venc": "00.00",
                    "rsp_cuo_ven": "00",
                    "rsp_pgo_min": "00.00",
                    "rsp_fec_ven": "0",
                    "rsp_pgo_contado": "00.00",
                    "rsp_fec_contado": "0",
                    "rsp_tasa_interes": "0.16",
                    "rsp_tasa_mora": "0.24",
                    "rsp_sld_ptos": "00.00",
                    "rsp_tar_titular": "5...7",
                    "rsp_sts_tar": "S",
                    "rsp_iban": "",
                    "rsp_poliza": ""
                  },
                  {
                    "rsp_cuenta": "5...8",
                    "rsp_plan": "MBK",
                    "rsp_tipo_cta": "P",
                    "rsp_status": "AC",
                    "rsp_ciclo": "11",
                    "rsp_moneda": "840",
                    "rsp_limite_cred": "5000.00",
                    "rsp_deb_tran": "00.00",
                    "rsp_cre_tran": "00.00",
                    "rsp_saldo": "0.16",
                    "rsp_disp_efe": "2499.41",
                    "rsp_disp_com": "4998.81",
                    "rsp_disp_ext": "5000.00",
                    "rsp_imp_venc": "00.00",
                    "rsp_cuo_ven": "00",
                    "rsp_pgo_min": "00.00",
                    "rsp_fec_ven": "0",
                    "rsp_pgo_contado": "00.00",
                    "rsp_fec_contado": "0",
                    "rsp_tasa_interes": "0.16",
                    "rsp_tasa_mora": "0.24",
                    "rsp_sld_ptos": "00.00",
                    "rsp_tar_titular": "1...F",
                    "rsp_sts_tar": "A",
                    "rsp_iban": "",
                    "rsp_poliza": ""
                  }
                ]
              }
            no_exitosa:
              {
                "rsp_success": false,
                "rsp_codigo": "45",
                "rsp_descripcion": "Error en consulta de cuentas"
              }
      tags:
        - VolcanManager::Acciones
    parameters: []
  /volcan/api/Extrafinanciamientos/:
    post:
      operationId: api_control_extrafinanciamientos
      description: Extrafinanciamientos.
      requestBody:
        content:
          application/x-www-form-urlencoded:
            schema:
              $ref: "#/components/schemas/Extrafinanciamiento"
          application/json:
            schema:
              $ref: "#/components/schemas/Extrafinanciamiento"
        required: true
      summary: Extrafinanciamientos.
      responses:
        '401':
          description: 'No autentificado o Token invalido'
          examples:
            not_authenticated:
              {
                "rsp_success": false,
                "rsp_codigo": "not_authenticated",
                "rsp_descripcion": "Authentication credentials were not provided."
              }
            token_not_valid:
              {
                "rsp_success": false,
                "rsp_codigo": "token_not_valid",
                "rsp_descripcion": "Given token not valid for any token type"
              }
        '200':
          description: 'Extrafinanciamientos'
          examples:
            exitosa:
              {
                "rsp_success": true,
                "rsp_codigo": "00",
                "rsp_descripcion": "Transacción aprobada",
                "rsp_cuenta": "5...8",
                "rsp_importe": "1.00",
                "rsp_tasa": "16.00",
                "rsp_plazo": "24",
                "rsp_cuota": "5.90",
                "rsp_moneda": "840",
                "rsp_referencia": "EXTRA VOLCAN",
                "rsp_autoriz": "00124",
                "rsp_noextra": "0000000028"
              }
            no_exitosa:
              {
                "rsp_success": false,
                "rsp_codigo": "45",
                "rsp_descripcion": "Error en extrafinanciamientos"
              }
      tags:
        - VolcanManager::Acciones
    parameters: []
  /volcan/api/Intrafinanciamientos/:
    post:
      operationId: api_control_intrafinanciamientos
      description: Intrafinanciamientos.
      requestBody:
        content:
          application/x-www-form-urlencoded:
            schema:
              $ref: "#/components/schemas/Intrafinanciamiento"
          application/json:
            schema:
              $ref: "#/components/schemas/Intrafinanciamiento"
        required: true
      summary: Intrafinanciamientos.
      responses:
        '401':
          description: 'No autentificado o Token invalido'
          examples:
            not_authenticated:
              {
                "rsp_success": false,
                "rsp_codigo": "not_authenticated",
                "rsp_descripcion": "Authentication credentials were not provided."
              }
            token_not_valid:
              {
                "rsp_success": false,
                "rsp_codigo": "token_not_valid",
                "rsp_descripcion": "Given token not valid for any token type"
              }
        '200':
          description: 'Intrafinanciamientos'
          examples:
            exitosa:
              {
                "rsp_success": true,
                "rsp_codigo": "00",
                "rsp_descripcion": "Transacción aprobada",
                "rsp_cuenta": "5...8",
                "rsp_importe": "1.00",
                "rsp_tasa": "16.00",
                "rsp_plazo": "24",
                "rsp_cuota": "5.90",
                "rsp_moneda": "840",
                "rsp_referencia": "EXTRA VOLCAN",
                "rsp_autoriz": "00124",
                "rsp_noextra": "0000000028"
              }
            no_exitosa:
              {
                "rsp_success": false,
                "rsp_codigo": "45",
                "rsp_descripcion": "Error en intrafinanciamientos"
              }
      tags:
        - VolcanManager::Acciones
    parameters: []
  /volcan/api/ConsultaTarjetas/:
    post:
      operationId: api_control_consulta_tarjetas
      description: Consulta tarjetas.
      requestBody:
        content:
          application/x-www-form-urlencoded:
            schema:
              $ref: "#/components/schemas/ConsultaTarjetas"
          application/json:
            schema:
              $ref: "#/components/schemas/ConsultaTarjetas"
        required: true
      summary: ConsultaTarjetas.
      responses:
        '401':
          description: 'No autentificado o Token invalido'
          examples:
            not_authenticated:
              {
                "rsp_success": false,
                "rsp_codigo": "not_authenticated",
                "rsp_descripcion": "Authentication credentials were not provided."
              }
            token_not_valid:
              {
                "rsp_success": false,
                "rsp_codigo": "token_not_valid",
                "rsp_descripcion": "Given token not valid for any token type"
              }
        '200':
          description: 'ConsultaTarjetas'
          examples:
            exitosa:
              {
                "rsp_success": true,
                "rsp_codigo": "00",
                "rsp_descripcion": "Transacción aprobada",
                "rsp_cif": "",
                "rsp_id_owner": "...",
                "rsp_nombre": "TEST Test Volcan",
                "rsp_tipo_identificacion": "..",
                "rsp_doc_identificacion": "...",
                "rsp_tarjetas": [
                  {
                    "rsp_tarjeta": "E...1",
                    "rsp_nombre": "Test Volcan 1",
                    "rsp_tipo_tarjeta": "P",
                    "rsp_uso": "V",
                    "rsp_estado": "AC",
                    "rsp_descripcion": "Activa",
                    "rsp_vencimiento": "0728",
                    "rsp_moneda_loc": "840",
                    "rsp_limite_loc": "0000000000000884000",
                    "rsp_moneda_int": "",
                    "rsp_limite_int": ""
                  }
                ],
                "rsp_owner_p": ""
              }
            no_exitosa:
              {
                "rsp_success": false,
                "rsp_codigo": "45",
                "rsp_descripcion": "Error en consulta tarjetas"
              }
      tags:
        - VolcanManager::Acciones
    parameters: []
  /volcan/api/CambioPIN/:
    post:
      operationId: api_control_cambio_pin
      description: Cambio de PIN.
      requestBody:
        content:
          application/x-www-form-urlencoded:
            schema:
              $ref: "#/components/schemas/CambioPIN"
          application/json:
            schema:
              $ref: "#/components/schemas/CambioPIN"
        required: true
      summary: Cambio de PIN.
      responses:
        '401':
          description: 'No autentificado o Token invalido'
          examples:
            not_authenticated:
              {
                "rsp_success": false,
                "rsp_codigo": "not_authenticated",
                "rsp_descripcion": "Authentication credentials were not provided."
              }
            token_not_valid:
              {
                "rsp_success": false,
                "rsp_codigo": "token_not_valid",
                "rsp_descripcion": "Given token not valid for any token type"
              }
        '200':
          description: 'Cambio de PIN.'
          examples:
            exitosa:
              {
                "rsp_success": true,
                "rsp_codigo": "00",
                "rsp_descripcion": "Transacción aprobada",
                "rsp_enteid": "0000000"
              }
            no_exitosa:
              {
                "rsp_success": false,
                "rsp_codigo": "45",
                "rsp_descripcion": "Error en cambio de nip"
              }
      tags:
        - VolcanManager::Acciones
    parameters: []
  /volcan/api/CambioLimites/:
    post:
      operationId: api_control_cambio_limites
      description: Cambio Limites.
      requestBody:
        content:
          application/x-www-form-urlencoded:
            schema:
              $ref: "#/components/schemas/CambioLimites"
          application/json:
            schema:
              $ref: "#/components/schemas/CambioLimites"
        required: true
      summary: Cambio limites.
      responses:
        '401':
          description: 'No autentificado o Token invalido'
          examples:
            not_authenticated:
              {
                "rsp_success": false,
                "rsp_codigo": "not_authenticated",
                "rsp_descripcion": "Authentication credentials were not provided."
              }
            token_not_valid:
              {
                "rsp_success": false,
                "rsp_codigo": "token_not_valid",
                "rsp_descripcion": "Given token not valid for any token type"
              }
        '200':
          description: 'Cambio limites.'
          examples:
            exitosa:
              {
                "rsp_success": true,
                "rsp_codigo": "00",
                "rsp_descripcion": "Transacción aprobada",
                "rsp_cuenta": "5...8",
                "rsp_limite_cr": "1100.00",
                "rsp_limite_extra": "",
                "rsp_tarjeta": "E...1",
                "rsp_limite_con": "",
                "rsp_referencia": "EXTRA VOLCAN",
                "rsp_autoriz": "00124"
              }
            no_exitosa:
              {
                "rsp_success": false,
                "rsp_codigo": "45",
                "rsp_descripcion": "Error en cambio de limites"
              }
      tags:
        - VolcanManager::Acciones
    parameters: []
  /volcan/api/CambioEstatusTDC/:
    post:
      operationId: api_control_cambio_estatus_tdc
      description: Cambio Estatus TDC
      requestBody:
        content:
          application/x-www-form-urlencoded:
            schema:
              $ref: "#/components/schemas/CambioEstatusTDC"
          application/json:
            schema:
              $ref: "#/components/schemas/CambioEstatusTDC"
        required: true
      summary: Cambio estatus TDC
      responses:
        '401':
          description: 'No autentificado o Token invalido'
          examples:
            not_authenticated:
              {
                "rsp_success": false,
                "rsp_codigo": "not_authenticated",
                "rsp_descripcion": "Authentication credentials were not provided."
              }
            token_not_valid:
              {
                "rsp_success": false,
                "rsp_codigo": "token_not_valid",
                "rsp_descripcion": "Given token not valid for any token type"
              }
        '200':
          description: 'Cambio estatus TDC.'
          examples:
            exitosa:
              {
                "rsp_success": true,
                "rsp_codigo": "00",
                "rsp_descripcion": "Transacción aprobada",
                "rsp_tarjeta": "1...6",
                "rsp_cuenta": "...",
                "rsp_estatus": "00",
                "rsp_descripcion_sts": "Descripcion",
                "rsp_referencia": "EXTRA VOLCAN",
                "rsp_autoriz": "00124"
              }
            no_exitosa:
              {
                "rsp_success": false,
                "rsp_codigo": "45",
                "rsp_descripcion": "Error en cambio de estatus TDC"
              }
      tags:
        - VolcanManager::Acciones
    parameters: []
  /volcan/api/ReposicionTarjetas/:
    post:
      operationId: api_control_reposicion_tarjetas
      description: Reposicion Tarjetas
      requestBody:
        content:
          application/x-www-form-urlencoded:
            schema:
              $ref: "#/components/schemas/ReposicionTarjetas"
          application/json:
            schema:
              $ref: "#/components/schemas/ReposicionTarjetas"
        required: true
      summary: Reposicion Tarjetas
      responses:
        '401':
          description: 'No autentificado o Token invalido'
          examples:
            not_authenticated:
              {
                "rsp_success": false,
                "rsp_codigo": "not_authenticated",
                "rsp_descripcion": "Authentication credentials were not provided."
              }
            token_not_valid:
              {
                "rsp_success": false,
                "rsp_codigo": "token_not_valid",
                "rsp_descripcion": "Given token not valid for any token type"
              }
        '200':
          description: 'Reposicion Tarjetas'
          examples:
            exitosa:
              {
                "rsp_success": true,
                "rsp_codigo": "00",
                "rsp_descripcion": "Transacción aprobada",
                "rsp_cuenta": "",
                "rsp_tarjeta_nva": "1...6",
                "rsp_estado_nva": "",
                "rsp_descrip_nva": "00",
                "rsp_tarjeta_rep": "...",
                "rsp_estado_rep": "",
                "rsp_descrip_rep": "00",
                "rsp_referencia": "EXTRA VOLCAN",
                "rsp_autoriz": "00124"
              }
            no_exitosa:
              {
                "rsp_success": false,
                "rsp_codigo": "45",
                "rsp_descripcion": "Error en reposicion de tarjetas"
              }
      tags:
        - VolcanManager::Acciones
    parameters: []
  /volcan/api/GestionTransacciones/:
    post:
      operationId: api_control_gestion_transacciones
      description: Gestion de Transacciones
      requestBody:
        content:
          application/x-www-form-urlencoded:
            schema:
              $ref: "#/components/schemas/GestionTransacciones"
          application/json:
            schema:
              $ref: "#/components/schemas/GestionTransacciones"
        required: true
      summary: Gestion de transacciones
      responses:
        '401':
          description: 'No autentificado o Token invalido'
          examples:
            not_authenticated:
              {
                "rsp_success": false,
                "rsp_codigo": "not_authenticated",
                "rsp_descripcion": "Authentication credentials were not provided."
              }
            token_not_valid:
              {
                "rsp_success": false,
                "rsp_codigo": "token_not_valid",
                "rsp_descripcion": "Given token not valid for any token type"
              }
        '200':
          description: 'Gestion transacciones'
          examples:
            exitosa:
              {
                "rsp_success": true,
                "rsp_codigo": "00",
                "rsp_descripcion": "Transacción aprobada",
                "rsp_cuenta": "1...6",
                "rsp_importe": "1.00",
                "rsp_moneda": "",
                "rsp_operacion": "",
                "rsp_referencia": "EXTRA VOLCAN",
                "rsp_autoriz": "00124",
                "rsp_doc_oper": "",
                "rsp_disponible": "",
                "rsp_disp_puntos": ""
              }
            no_exitosa:
              {
                "rsp_success": false,
                "rsp_codigo": "45",
                "rsp_descripcion": "Error gestion transacciones"
              }
      tags:
        - VolcanManager::Acciones
    parameters: []
  /volcan/api/ConsultaEnte/:
    post:
      operationId: api_control_consulta_ente
      description: Consulta Ente
      requestBody:
        content:
          application/x-www-form-urlencoded:
            schema:
              $ref: "#/components/schemas/ConsultaEnte"
          application/json:
            schema:
              $ref: "#/components/schemas/ConsultaEnte"
        required: true
      summary: Consulta Ente
      responses:
        '401':
          description: 'No autentificado o Token invalido'
          examples:
            not_authenticated:
              {
                "rsp_success": false,
                "rsp_codigo": "not_authenticated",
                "rsp_descripcion": "Authentication credentials were not provided."
              }
            token_not_valid:
              {
                "rsp_success": false,
                "rsp_codigo": "token_not_valid",
                "rsp_descripcion": "Given token not valid for any token type"
              }
        '200':
          description: 'Consulta movimientos'
          examples:
            exitosa:
              {
                "rsp_success": true,
                "rsp_codigo": "00",
                "rsp_descripcion": "Transacción aprobada",
                "rsp_id_ente": "00000000000000000000",
                "rsp_cif": "000000000000000",
                "rsp_personeria": "0",
                "rsp_tipo_identificacion": "00",
                "rsp_documento_identificacion": "00000000000000000000",
                "rsp_primer_nombre": "",
                "rsp_segundo_nombre": "",
                "rsp_primer_apellido": "",
                "rsp_segundo_apellido": "",
                "rsp_apellido_casada": "",
                "rsp_fecha_nacimiento": "",
                "rsp_sexo": "0",
                "rsp_estado_civil": "",
                "rsp_profesion": "",
                "rsp_seguro_social": "",
                "rsp_pais_nacimiento": "",
                "rsp_pais_residencia": "",
                "rsp_nacionalidad": "",
                "rsp_codigo_provincia": "",
                "rsp_codigo_canton": "",
                "rsp_codigo_distrito": "",
                "rsp_direccion_1": "",
                "rsp_direccion_2": "",
                "rsp_direccion_3": "",
                "rsp_direccion_4": "",
                "rsp_direccion_5": "",
                "rsp_codigo_postal": "",
                "rsp_telefono_casa": "",
                "rsp_celular": "",
                "rsp_telefono_oficina": "",
                "rsp_email_personal": "",
                "rsp_email_oficina": "",
                "rsp_lugar_trabajo": "",
                "rsp_codigo_provincia_trabajo": "",
                "rsp_codigo_canton_trabajo": "",
                "rsp_codigo_distrito_trabajo": "",
                "rsp_direccion_1_trabajo": "",
                "rsp_direccion_2_trabajo": "",
                "rsp_direccion_3_trabajo": "",
                "rsp_direccion_4_trabajo": "",
                "rsp_direccion_5_trabajo": "",
                "rsp_puesto": "",
                "rsp_ingreso_mensual": "",
                "rsp_fecha_ingreso_trabajo": "",
                "rsp_oficina_ext": "",
                "rsp_nombre_conyuge": "",
                "rsp_apellido_conyuge": "",
                "rsp_cedula_conyuge": "",
                "rsp_nombre_padre": "",
                "rsp_apellido_padre": "",
                "rsp_nombre_madre": "",
                "rsp_apellido_madre": ""
              }
            no_exitosa:
              {
                "rsp_success": false,
                "rsp_codigo": "45",
                "rsp_descripcion": "Error gestion transacciones"
              }
      tags:
        - VolcanManager::Acciones
    parameters: []
# baja de swagger 10 de abril 2024, por solicitud de whatsapp de David.
#  /volcan/api/ConsultaMovimientos/:
#    post:
#      operationId: api_control_consulta_movimientos
#      description: Consulta Movimientos
#      requestBody:
#        content:
#          application/x-www-form-urlencoded:
#            schema:
#              $ref: "#/components/schemas/ConsultaMovimientos"
#          application/json:
#            schema:
#              $ref: "#/components/schemas/ConsultaMovimientos"
#        required: true
#      summary: Consulta Movimientos
#      responses:
#        '401':
#          description: 'No autentificado o Token invalido'
#          examples:
#            not_authenticated:
#              {
#                "rsp_success": false,
#                "rsp_codigo": "not_authenticated",
#                "rsp_descripcion": "Authentication credentials were not provided."
#              }
#            token_not_valid:
#              {
#                "rsp_success": false,
#                "rsp_codigo": "token_not_valid",
#                "rsp_descripcion": "Given token not valid for any token type"
#              }
#        '200':
#          description: 'Consulta movimientos'
#          examples:
#            exitosa:
#              {
#                "rsp_success": true,
#                "rsp_codigo": "00",
#                "rsp_descripcion": "Transacción aprobada",
#                "rsp_cuenta": "string",
#                "rsp_estado_cuenta": "st",
#                "rsp_desc_estado": "string",
#                "rsp_mnd_lmt_cred": "str",
#                "rsp_desc_mnd": "string",
#                "rsp_lmt_cred": "string",
#                "rsp_ciclo_corte": "st",
#                "rsp_fec_ult_corte": "string",
#                "rsp_venc_pago_min": "string",
#                "rsp_venc_pago_cont": "string",
#                "rsp_clasif_consumo": "s",
#                "rsp_clasif_pago": "s",
#                "rsp_nom_cliente": "string",
#                "rsp_plan_cuenta": "string",
#                "rsp_desc_plan": "string",
#                "rsp_lmt_extra": "string",
#                "rsp_fec_corte_loc": "string",
#                "rsp_mnd_corte_loc": "str",
#                "rsp_desc_mnd_loc": "string",
#                "rsp_fec_venc_min_loc": "string",
#                "rsp_fec_venc_cont_loc": "string",
#                "rsp_saldo_ini_loc": "string",
#                "rsp_deb_local": "string",
#                "rsp_cred_local": "string",
#                "rsp_pago_min_loc": "string",
#                "rsp_pago_cont_loc": "string",
#                "rsp_imp_venc_loc": "st",
#                "rsp_monto_venc_loc": "string",
#                "rsp_sobregiros_loc": "string",
#                "rsp_ade_efectivo_loc": "string",
#                "rsp_interes_periodo_local": "string",
#                "rsp_interes_bonif_loc": "string",
#                "rsp_interes_post_bonif_loc": "string",
#                "rsp_interes_mora_loc": "string",
#                "rsp_fec_corte_ant_loc": "string",
#                "rsp_saldo_ini_extra_loc": "string",
#                "rsp_deb_extra_loc": "string",
#                "rsp_cred_extra_loc": "string",
#                "rsp_saldo_ini_puntos_loc": "string",
#                "rsp_deb_puntos_loc": "string",
#                "rsp_cred_puntos_loc": "string",
#                "rsp_fec_corte_int": "string",
#                "rsp_mnd_corte_int": "str",
#                "rsp_desc_mnd_corte_int": "string",
#                "rsp_fec_venc_min_corte_int": "string",
#                "rsp_fec_venc_pago_cont_corte_int": "string",
#                "rsp_saldo_ini_corte_int": "string",
#                "rsp_deb_corte_int": "string",
#                "rsp_cred_corte_int": "string",
#                "rsp_pago_min_corte_int": "string",
#                "rsp_pago_cont_corte_int": "string",
#                "rsp_imp_venc_corte_int": "st",
#                "rsp_monto_venc_corte_int": "string",
#                "rsp_sobregiro_corte_int": "string",
#                "rsp_ade_efec_corte_int": "string",
#                "rsp_interes_periodo_int": "string",
#                "rsp_interes_bonif_int": "string",
#                "rsp_interes_post_boniff_int": "string",
#                "rsp_interes_mora_int": "string",
#                "rsp_fec_corte_ant_int": "string",
#                "rsp_saldo_ini_extra_int": "string",
#                "rsp_deb_extra_int": "string",
#                "rsp_cred_extra_int": "string",
#                "rsp_saldo_ini_puntos_int": "string",
#                "rsp_cred_puntos_int": "string",
#                "rsp_saldo_mnd_loc_puc": "str",
#                "rsp_deb_loc_puc": "string",
#                "rsp_cred_loc_puc": "string",
#                "rsp_saldo_ini_flot_loc_puc": "string",
#                "rsp_deb_flot_loc_puc": "string",
#                "rsp_cred_flot_loc_puc": "string",
#                "rsp_monto_pago_loc_puc": "string",
#                "rsp_ult_pago_min_loc_puc": "string",
#                "rsp_ult_pag_cont_loc_puc": "string",
#                "rsp_saldo_mnd_int_puc": "str",
#                "rsp_saldo_ini_int_puc": "string",
#                "rsp_deb_int_puc": "string",
#                "rsp_cred_int_puc": "string",
#                "rsp_saldo_ini_flot_int_puc": "string",
#                "rsp_deb_flot_int_puc": "string",
#                "rsp_cred_flot_int_puc": "string",
#                "rsp_monto_pag_int_puc": "string",
#                "rsp_ade_efectivo_int_puc": "string",
#                "rsp_imp_venc_int_puc": "st",
#                "rsp_monto_venc_int_puc": "string",
#                "rsp_ult_pago_min_int_puc": "string",
#                "rsp_ult_pago_cont_int_puc": "string",
#                "rsp_deb_puntos_int_puc": "string",
#                "rsp_consecutivo": "stri",
#                "rsp_llave": "string",
#                "rsp_wsmovimientos": [
#                  {
#                    "rsp_cod_mov": "str",
#                    "rsp_ori_mov": "str",
#                    "rsp_num_mov": "string",
#                    "rsp_mnd_mov": "str",
#                    "rsp_monto_orig": "string",
#                    "rsp_tasa_mov": "strin",
#                    "rsp_tasa_mora_mov": "strin",
#                    "rsp_plazo_mov": "st",
#                    "rsp_fec_uso": "string",
#                    "rsp_fec_mov": "string",
#                    "rsp_cod_com": "stri",
#                    "rsp_desc_com": "string",
#                    "rsp_num_tarjeta": "string",
#                    "rsp_num_aut": "string",
#                    "rsp_tipo_mov": "s",
#                    "rsp_mov_anulado": "s"
#                  }
#                ]
#              }
#            no_exitosa:
#              {
#                "rsp_success": false,
#                "rsp_codigo": "45",
#                "rsp_descripcion": "Error consulta movimientos"
#              }
#      tags:
#        - VolcanManager::Acciones
#    parameters: []
  /volcan/api/ConsultaPuntos/:
    post:
      operationId: api_control_consulta_puntos
      description: Consulta Puntos
      requestBody:
        content:
          application/x-www-form-urlencoded:
            schema:
              $ref: "#/components/schemas/ConsultaPuntos"
          application/json:
            schema:
              $ref: "#/components/schemas/ConsultaPuntos"
        required: true
      summary: Consulta Puntos
      responses:
        '401':
          description: 'No autentificado o Token invalido'
          examples:
            not_authenticated:
              {
                "rsp_success": false,
                "rsp_codigo": "not_authenticated",
                "rsp_descripcion": "Authentication credentials were not provided."
              }
            token_not_valid:
              {
                "rsp_success": false,
                "rsp_codigo": "token_not_valid",
                "rsp_descripcion": "Given token not valid for any token type"
              }
        '200':
          description: 'Consulta puntos'
          examples:
            exitosa:
              {
                "rsp_success": true,
                "rsp_codigo": "00",
                "rsp_descripcion": "Transacción aprobada",
                "rsp_cuenta": "",
                "rsp_saldo_puntos": ""
              }
            no_exitosa:
              {
                "rsp_success": false,
                "rsp_codigo": "45",
                "rsp_descripcion": "Error consulta puntos"
              }
      tags:
        - VolcanManager::Acciones
    parameters: []
  /volcan/api/ConsultaIntraExtraF1/:
    post:
      operationId: api_control_consulta_intra_extra_f1
      description: ConsultaIntraExtraF1.
      requestBody:
        content:
          application/x-www-form-urlencoded:
            schema:
              $ref: "#/components/schemas/ConsultaIntraExtraF1"
          application/json:
            schema:
              $ref: "#/components/schemas/ConsultaIntraExtraF1"
        required: true
      summary: ConsultaIntraExtraF1.
      responses:
        '401':
          description: 'No autentificado o Token invalido'
          examples:
            not_authenticated:
              {
                "rsp_success": false,
                "rsp_codigo": "not_authenticated",
                "rsp_descripcion": "Authentication credentials were not provided."
              }
            token_not_valid:
              {
                "rsp_success": false,
                "rsp_codigo": "token_not_valid",
                "rsp_descripcion": "Given token not valid for any token type"
              }
        '200':
          description: 'ConsultaIntraExtraF1'
          examples:
            exitosa:
              {
                "rsp_success": true,
                "rsp_codigo": "00",
                "rsp_descripcion": "Transacción aprobada",
                "rsp_pagina": "00000000000000000000000000000",
                "rsp_folio": "000000000000",
                "rsp_moconf": [
                  {
                    "rsp_cuenta": "000000000000000",
                    "rsp_doc_finan": "0000000000",
                    "rsp_fec_registro": "00000000",
                    "rsp_tipo_finan": "000",
                    "rsp_estado": "0",
                    "rsp_importe": "00.00",
                    "rsp_moneda": "MXN",
                    "rsp_tasa": "00.00",
                    "rsp_plazo": "00",
                    "rsp_cuota_act": "00.00",
                    "rsp_capital_pag": "00.00",
                    "rsp_interes_pag": "00.00",
                    "rsp_ncuota_pag": "00",
                    "rsp_sld_capital": "00.00",
                    "rsp_cuota_pend": "00",
                    "rsp_origen_mov": "000"
                  }
                ]
              }
            no_exitosa:
              {
                "rsp_success": false,
                "rsp_codigo": "45",
                "rsp_descripcion": "Error en ConsultaIntraExtraF1"
              }
      tags:
        - VolcanManager::Acciones
    parameters: []
  /volcan/api/ConsultaTransacionesXFecha/:
    post:
      operationId: api_control_consulta_transacciones_x_fecha
      description: ConsultaTransacionesXFecha.
      requestBody:
        content:
          application/x-www-form-urlencoded:
            schema:
              $ref: "#/components/schemas/ConsultaTransacionesXFecha"
          application/json:
            schema:
              $ref: "#/components/schemas/ConsultaTransacionesXFecha"
        required: true
      summary: ConsultaTransacionesXFecha.
      responses:
        '401':
          description: 'No autentificado o Token invalido'
          examples:
            not_authenticated:
              {
                "rsp_success": false,
                "rsp_codigo": "not_authenticated",
                "rsp_descripcion": "Authentication credentials were not provided."
              }
            token_not_valid:
              {
                "rsp_success": false,
                "rsp_codigo": "token_not_valid",
                "rsp_descripcion": "Given token not valid for any token type"
              }
        '200':
          description: 'ConsultaTransacionesXFecha'
          examples:
            exitosa:
              {
                "rsp_success": true,
                "rsp_codigo": "00",
                "rsp_descripcion": "Transacción aprobada",
                "rsp_pagina": "00000000000000000000000000000",
                "rsp_folio": "000000000000",
                "rsp_mocons": [
                  {
                    "rsp_cod_mov": "000",
                    "rsp_tipo_mov": "0",
                    "rsp_des_mov": "000000000000000000000000000000",
                    "rsp_ori_mov": "000",
                    "rsp_num_mov": "0000000000",
                    "rsp_monto_orig": "00.00",
                    "rsp_mnd_mov": "000",
                    "rsp_tasa_mov": "00.00",
                    "rsp_tasa_mora": "00.00",
                    "rsp_plazo_mov": "00",
                    "rsp_fec_uso": "00000000",
                    "rsp_fec_mov": "00000000",
                    "rsp_cod_com": "00.00",
                    "rsp_des_com": "0000000000000000000000000000000000000000",
                    "rsp_num_aut": "000000",
                    "rsp_mov_anulado": "0",
                    "rrsp_estatus_mov": "1"
                  },
                  {
                    "rsp_cod_mov": "000",
                    "rsp_tipo_mov": "0",
                    "rsp_des_mov": "000000000000000000000000000000",
                    "rsp_ori_mov": "000",
                    "rsp_num_mov": "0000000000",
                    "rsp_monto_orig": "00.00",
                    "rsp_mnd_mov": "000",
                    "rsp_tasa_mov": "00.00",
                    "rsp_tasa_mora": "00.00",
                    "rsp_plazo_mov": "00",
                    "rsp_fec_uso": "00000000",
                    "rsp_fec_mov": "00000000",
                    "rsp_cod_com": "00.00",
                    "rsp_des_com": "0000000000000000000000000000000000000000",
                    "rsp_num_aut": "000000",
                    "rsp_mov_anulado": "0",
                    "rrsp_estatus_mov": "1"
                  }
                ]
              }
            no_exitosa:
              {
                "rsp_success": false,
                "rsp_codigo": "45",
                "rsp_descripcion": "Error en ConsultaTransacionesXFecha"
              }
      tags:
        - VolcanManager::Acciones
    parameters: []
  /volcan/api/ConsultaCvv2/:
    post:
      operationId: api_control_consulta_cvv2
      description: "Consulta CVV2"
      requestBody:
        content:
          application/x-www-form-urlencoded:
            schema:
              $ref: "#/components/schemas/ConsultaCVV2"
          application/json:
            schema:
              $ref: "#/components/schemas/ConsultaCVV2"
        required: true
      summary: "Consulta CVV2"
      responses:
        '401':
          description: 'No autentificado o Token invalido'
          examples:
            not_authenticated:
              {
                "rsp_success": false,
                "rsp_codigo": "not_authenticated",
                "rsp_descripcion": "Authentication credentials were not provided."
              }
            token_not_valid:
              {
                "rsp_success": false,
                "rsp_codigo": "token_not_valid",
                "rsp_descripcion": "Given token not valid for any token type"
              }
        '200':
          description: "Consulta CVV2"
          examples:
            "Exitosa: CVV2 dinamico encriptado con la llave 3DES, una vez desencriptado los primeros 2 dígitos son la longitud del cvv (03) los siguientes 3 son el CVV":
              {
                "rsp_success": true,
                "rsp_codigo": "00",
                "rsp_descripcion": "Transacción aprobada",
                "rsp_cvv2": "0000000000000000",
                "rsp_fecha_ven": "00000000",
                "rsp_tipo_cvv2": "0",
                "rsp_duracion": "000000",
                "rsp_folio": "000000000000",
                "rsp_autorizacion": "000000"
              }
            no_exitosa:
              {
                "rsp_success": false,
                "rsp_codigo": "45",
                "rsp_descripcion": "Error en Consulta CVV2"
              }
      tags:
        - VolcanManager::Acciones
    parameters: []
  /volcan/api/ConsultaEstadoCta/:
    post:
      operationId: api_control_consulta_estado_cuenta
      description: Consulta Estado de Cuenta
      requestBody:
        content:
          application/x-www-form-urlencoded:
            schema:
              $ref: "#/components/schemas/ConsultaEstadoCta"
          application/json:
            schema:
              $ref: "#/components/schemas/ConsultaEstadoCta"
        required: true
      summary: 'Consulta Estado de Cuenta'
      responses:
        '401':
          description: 'No autentificado o Token invalido'
          examples:
            not_authenticated:
              {
                "rsp_success": false,
                "rsp_codigo": "not_authenticated",
                "rsp_descripcion": "Authentication credentials were not provided."
              }
            token_not_valid:
              {
                "rsp_success": false,
                "rsp_codigo": "token_not_valid",
                "rsp_descripcion": "Given token not valid for any token type"
              }
        '200':
          description: 'Consulta Estado de Cuenta'
          examples:
            exitosa:
              {
                "rsp_success": true,
                "rsp_codigo": "00",
                "rsp_descripcion": "Transacción aprobada",
                "rsp_cuenta": "0000000000000000",
                "rsp_estado_cuenta": "00000000",
                "rsp_desc_estado": "0",
                "rsp_mnd_lmt_cred": "000000",
                "rsp_desc_mnd": "000000000000",
                "rsp_lmt_cred": "000000",
                "rsp_ciclo_corte": "000000",
                "rsp_fec_ult_corte": "000000",
                "rsp_venc_pago_min": "000000",
                "rsp_venc_pago_cont": "000000",
                "rsp_clasif_consumo": "000000",
                "rsp_clasif_pago": "000000",
                "rsp_nom_cliente": "000000",
                "rsp_plan_cuenta": "000000",
                "rsp_desc_plan": "000000",
                "rsp_lmt_extra": "000000",
                "rsp_fec_corte_loc": "000000",
                "rsp_mnd_corte_loc": "000000",
                "rsp_desc_mnd_loc": "000000",
                "rsp_fec_venc_min_loc": "000000",
                "rsp_fec_venc_cont_loc": "000000",
                "rsp_saldo_ini_loc": "000000",
                "rsp_deb_local": "000000",
                "rsp_cred_local": "000000",
                "rsp_pago_min_loc": "000000",
                "rsp_pago_cont_loc": "000000",
                "rsp_imp_venc_loc": "000000",
                "rsp_monto_venc_loc": "000000",
                "rsp_sobregiros_loc": "000000",
                "rsp_ade_efectivo_loc": "000000",
                "rsp_interes_periodo_local": "000000",
                "rsp_interes_bonif_loc": "000000",
                "rsp_interes_post_bonif_loc": "000000",
                "rsp_interes_mora_loc": "000000",
                "rsp_fec_corte_ant_loc": "000000",
                "rsp_saldo_ini_extra_loc": "000000",
                "rsp_deb_extra_loc": "000000",
                "rsp_wsmovimientos": [
                  {
                    "rsp_cod_mov": "000000",
                    "rsp_ori_mov": "000000",
                    "rsp_num_mov": "000000",
                    "rsp_mnd_mov": "000000",
                    "rsp_monto_orig": "000000",
                    "rsp_tasa_mov": "000000",
                    "rsp_tasa_mora_mov": "000000",
                    "rsp_plazo_mov": "000000",
                    "rsp_fec_uso": "000000",
                    "rsp_fec_mov": "000000",
                    "rsp_cod_com": "000000",
                    "rsp_desc_com": "000000",
                    "rsp_num_tarjeta": "000000",
                    "rsp_num_aut": "000000",
                    "rsp_tipo_mov": "0",
                    "rsp_mov_anulado": "0"
                  }
                ]
              }
            no_exitosa:
              {
                "rsp_success": false,
                "rsp_codigo": "45",
                "rsp_descripcion": "Error consulta puntos"
              }
      tags:
        - VolcanManager::Acciones
    parameters: []
  /volcan/api/ConsultaCobranza/:
    post:
      operationId: api_control_consulta_cobranza
      description: 'Consulta Cobranza'
      requestBody:
        content:
          application/x-www-form-urlencoded:
            schema:
              $ref: "#/components/schemas/ConsultaCobranza"
          application/json:
            schema:
              $ref: "#/components/schemas/ConsultaCobranza"
        required: true
      summary: 'Consulta Cobranza'
      responses:
        '401':
          description: 'No autentificado o Token invalido'
          examples:
            not_authenticated:
              {
                "rsp_success": false,
                "rsp_codigo": "not_authenticated",
                "rsp_descripcion": "Authentication credentials were not provided."
              }
            token_not_valid:
              {
                "rsp_success": false,
                "rsp_codigo": "token_not_valid",
                "rsp_descripcion": "Given token not valid for any token type"
              }
        '200':
          description: 'Consulta Cobranza'
          examples:
            exitosa:
              {
                "rsp_success": true,
                "rsp_codigo": "00",
                "rsp_descripcion": "Transacción aprobada",
                "rsp_id_owner": "000000000000000",
                "rsp_cuenta": "000000000000000",
                "rsp_estatus": "00",
                "rsp_plazo": "00",
                "rsp_fecha_pm": "00000000",
                "rsp_fecha_pc": "00000000",
                "rsp_fecha_corte": "00000000",
                "rsp_saldos": [
                  {
                    "rsp_moneda": "000",
                    "rsp_tasa_interes": "00000",
                    "rsp_tasa_mora": "00000",
                    "rsp_saldo_flotante": "00.00",
                    "rsp_saldo_intra": "00.00",
                    "rsp_cuotas_intra": "00.00",
                    "rsp_saldo_extra": "00.00",
                    "rsp_cuotas_extra": "00.00",
                    "rsp_saldo_revolvente": "00.00",
                    "rsp_saldo_capital": "00.00",
                    "rsp_cantidad_iv": "00000",
                    "rsp_intereses_corrientes": "00.00",
                    "rsp_intereses_bonificables": "00.00",
                    "rsp_otros_cargos": "00.00",
                    "rsp_saldo_seguros": "00.00",
                    "rsp_pago_min": "00.00",
                    "rsp_pago_contado": "00.00",
                    "rsp_disponible": "00.00",
                    "rsp_disp_adelantos": "00.00",
                    "rsp_saldo_puntos": "00.00",
                    "rsp_creditos_puntos": "00.00",
                    "rsp_debitos_puntos": "00.00"
                  }
                ]
              }
            no_exitosa:
              {
                "rsp_success": false,
                "rsp_codigo": "45",
                "rsp_descripcion": "Error consulta cobranza"
              }
      tags:
        - VolcanManager::Acciones
    parameters: []
  /volcan/api/IntraExtras/:
    post:
      operationId: api_control_intra_extras_mock
      description: Mock
      requestBody:
        content:
          application/x-www-form-urlencoded:
            schema:
              $ref: "#/components/schemas/Intra_Extras"
          application/json:
            schema:
              $ref: "#/components/schemas/Intra_Extras"
        required: true
      summary: Mock
      responses:
        '401':
          description: 'No autentificado o Token invalido'
          examples:
            not_authenticated:
              {
                "rsp_success": false,
                "rsp_codigo": "not_authenticated",
                "rsp_descripcion": "Authentication credentials were not provided."
              }
            token_not_valid:
              {
                "rsp_success": false,
                "rsp_codigo": "token_not_valid",
                "rsp_descripcion": "Given token not valid for any token type"
              }
        '200':
          description: 'Gestion transacciones'
          examples:
            exitosa:
              {
                "rsp_success": true,
                "rsp_codigo": "00",
                "rsp_descripcion": "Transacción aprobada",
                "rsp_cuenta": "",
                "rsp_tarjeta": "1234567890123456",
                "rsp_importe": "10000.00",
                "rsp_plan": "ORO",
                "rsp_tasa": "24.00",
                "rsp_plazo": "60",
                "rsp_cuota": "1.00",
                "rsp_disponible": "",
                "rsp_moneda": "MXN",
                "rsp_referencia": "REFERENCIA",
                "rsp_autoriz": "",
                "rsp_noextra": "",
                "rsp_cuenta_iban": "",
                "rsp_nombre_del_th": "",
                "rsp_vendedor": "RICH"
              }
            no_exitosa:
              {
                "rsp_success": false,
                "rsp_codigo": "45",
                "rsp_descripcion": "Error gestion transacciones"
              }
      tags:
        - VolcanManager::Mocks
    parameters: []
#  /cms/api/v1/issuers/{issuer_id}/cards/credentials:
#    post:
#      operationId: api_thalesapi_verify_card
#      description: Thales API Endpoint VerifyCard
#      requestBody:
#        content:
#          application/x-www-form-urlencoded:
#            schema:
#              $ref: "#/components/schemas/VerifyCard"
#          application/json:
#            schema:
#              $ref: "#/components/schemas/VerifyCard"
#        required: true
#      summary: Thales API Endpoint VerifyCard
#      parameters:
#        - in: header
#          name: Authorization
#          schema:
#            type: string
#            maxLength: 250
#          required: false
#        - in: header
#          name: x-correlation-id
#          schema:
#            type: string
#            pattern: '[a-zA-Z0-9_\-\. ]{1,64}'
#          required: true
#      responses:
#        '200':
#          description: 'Thales response'
#        '400':
#          description: 'Thales response'
#        '404':
#          description: 'Thales response'
#        '500':
#          description: 'Thales response'
#      tags:
#        - VolcanManager::ThalesAPI
#    parameters:
#      - name: issuer_id
#        in: path
#        required: true
#        description: Issuer ID
#        schema:
#          type: string
#  /banking/d1/v1/issuers/{issuer_id}/consumers/{consumer_id}:
#    get:
#      operationId: api_thalesapi_get_consumer_info
#      description: Thales API Endpoint GetConsumerInfo
#      summary: Thales API Endpoint GetConsumerInfo
#      parameters:
#        - name: cardId
#          in: query
#          description: Card ID.
#          required: true
#          schema:
#            type: string
#        - in: header
#          name: Authorization
#          schema:
#            type: string
#            maxLength: 250
#          required: false
#        - in: header
#          name: x-correlation-id
#          schema:
#            type: string
#            pattern: '[a-zA-Z0-9_\-\. ]{1,64}'
#          required: true
#      responses:
#        '200':
#          description: 'Thales response'
#        '400':
#          description: 'Thales response'
#        '404':
#          description: 'Thales response'
#        '500':
#          description: 'Thales response'
#      tags:
#        - VolcanManager::ThalesAPI
#    parameters:
#      - name: issuer_id
#        in: path
#        required: true
#        description: Issuer ID
#        schema:
#          type: string
#      - name: consumer_id
#        in: path
#        required: true
#        description: Consumer ID
#        schema:
#          type: string
#  /cms/api/v1/issuers/{issuer_id}/cards/{card_id}/credentials:
#    get:
#      operationId: api_thalesapi_get_card_credentials
#      description: Thales API Endpoint GetCardCredentials
#      summary: Thales API Endpoint GetCardCredentials
#      parameters:
#        - in: header
#          name: Authorization
#          schema:
#            type: string
#            maxLength: 250
#          required: false
#        - in: header
#          name: x-correlation-id
#          schema:
#            type: string
#            pattern: '[a-zA-Z0-9_\-\. ]{1,64}'
#          required: true
#      responses:
#        '200':
#          description: 'Thales response'
#        '400':
#          description: 'Thales response'
#        '404':
#          description: 'Thales response'
#        '500':
#          description: 'Thales response'
#      tags:
#        - VolcanManager::ThalesAPI
#    parameters:
#      - name: issuer_id
#        in: path
#        required: true
#        description: Issuer ID
#        schema:
#          type: string
#      - name: card_id
#        in: path
#        required: true
#        description: Card ID
#        schema:
#          type: string
#  /testing/cms/api/v1/issuers/{issuer_id}/cards/{card_id}/credentials:
#    post:
#      operationId: api_thalesapi_get_card_credentials_testing
#      description: Thales API Endpoint GetCardCredentials_testing
#      summary: Thales API Endpoint GetCardCredentials Testing
#      requestBody:
#        content:
#          application/json:
#            schema:
#              $ref: "#/components/schemas/CardCredentialsTesting"
#        required: true
#      responses:
#        '200':
#          description: 'Thales response'
#        '400':
#          description: 'Thales response'
#        '404':
#          description: 'Thales response'
#        '500':
#          description: 'Thales response'
#      tags:
#        - VolcanManager::ThalesAPI
#    parameters:
#      - name: issuer_id
#        in: path
#        required: true
#        description: Issuer ID
#        schema:
#          type: string
#      - name: card_id
#        in: path
#        required: true
#        description: Card ID
#        schema:
#          type: string
  /volcan/api/obtenerDatosTokenizacion/:
    post:
      operationId: api_thalesapi_get_card_data_tokenization
      description: Thales API Endpoint V2 GetCardDataTokenization
      summary: Thales API Endpoint V2 GetCardDataTokenization
      requestBody:
        content:
          application/x-www-form-urlencoded:
            schema:
              $ref: "#/components/schemas/GetCardDataTokenization"
          application/json:
            schema:
              $ref: "#/components/schemas/GetCardDataTokenization"
        required: true
      responses:
        '401':
          description: 'No autentificado o Token invalido'
          examples:
            not_authenticated:
              {
                "rsp_success": false,
                "rsp_codigo": "not_authenticated",
                "rsp_descripcion": "Authentication credentials were not provided."
              }
            token_not_valid:
              {
                "rsp_success": false,
                "rsp_codigo": "token_not_valid",
                "rsp_descripcion": "Given token not valid for any token type"
              }
        '200':
          description: 'Consulta datos tokenizacion'
          examples:
            exitosa:
              {
                "rsp_success": true,
                "rsp_codigo": "00",
                "rsp_descripcion": "Transacción aprobada",
                "rsp_folio": "388929552430",
                "cardId": "000000000000000000000",
                "consumerId": "0000000",
                "accountId": "000000000000000"
              }
            no_exitosa:
              {
                "rsp_success": false,
                "rsp_codigo": "45",
                "rsp_descripcion": "Error"
              }
      tags:
        - VolcanManager::ThalesAPI
    parameters: [ ]
  /volcan/api/obtenerDatosTokenizacionPrepago/:
    post:
      operationId: api_thales_api_get_card_data_tokenization_paycard
      description: Thales API Endpoint V2 GetCardDataTokenization Prepago
      summary: Thales API Endpoint V2 GetCardDataTokenization Prepago
      requestBody:
        content:
          application/x-www-form-urlencoded:
            schema:
              $ref: "#/components/schemas/GetCardDataTokenizationPaycard"
          application/json:
            schema:
              $ref: "#/components/schemas/GetCardDataTokenizationPaycard"
        required: true
      responses:
        '401':
          description: 'No autentificado o Token invalido'
          examples:
            not_authenticated:
              {
                "rsp_success": false,
                "rsp_codigo": "not_authenticated",
                "rsp_descripcion": "Authentication credentials were not provided."
              }
            token_not_valid:
              {
                "rsp_success": false,
                "rsp_codigo": "token_not_valid",
                "rsp_descripcion": "Given token not valid for any token type"
              }
        '200':
          description: 'Consulta datos tokenizacion prepago'
          examples:
            exitosa:
              {
                "rsp_success": true,
                "rsp_codigo": "00",
                "rsp_descripcion": "Transacción aprobada",
                "rsp_folio": "388929552430",
                "cardId": "000000000000000000000",
                "consumerId": "0000000",
                "accountId": "000000000000000"
              }
            no_exitosa:
              {
                "rsp_success": false,
                "rsp_codigo": "45",
                "rsp_descripcion": "Error"
              }
      tags:
        - VolcanManager::ThalesAPI
    parameters: [ ]
  /thales/api/registerConsumerCards/:
    post:
      operationId: api_thales_api_register_consumer_cards
      description: Thales API Endpoint Register consumer Cards
      summary: Thales API Endpoint Register Consuer Cards
      requestBody:
        content:
          application/x-www-form-urlencoded:
            schema:
              $ref: "#/components/schemas/RegisterConsumerCards"
          application/json:
            schema:
              $ref: "#/components/schemas/RegisterConsumerCards"
        required: true
      responses:
        '401':
          description: 'No autentificado o Token invalido'
          examples:
            not_authenticated:
              {
                "rsp_success": false,
                "rsp_codigo": "not_authenticated",
                "rsp_descripcion": "Authentication credentials were not provided."
              }
            token_not_valid:
              {
                "rsp_success": false,
                "rsp_codigo": "token_not_valid",
                "rsp_descripcion": "Given token not valid for any token type"
              }
        '200':
          description: 'Register consumer cards'
          examples:
            exitosa:
              {
                "rsp_success": true,
                "rsp_codigo": "00",
                "rsp_descripcion": "Transacción aprobada",
                "rsp_folio": "388929552430"
              }
            no_exitosa:
              {
                "rsp_success": false,
                "rsp_codigo": "45",
                "rsp_descripcion": "Error"
              }
      tags:
        - VolcanManager::ThalesAPI
    parameters: []
#  /volcan/api/Webhooks/:
#    get:
#      operationId: api_webhooks_read
#      description: Return all webhooks.
#      summary: Return all webhooks
#      parameters:
#        - name: limit
#          in: query
#          description: Number of results to return per page.
#          required: false
#          schema:
#            type: integer
#        - name: offset
#          in: query
#          description: The initial index from which to return the results.
#          required: false
#          schema:
#            type: integer
#        - name: emisor
#          description: Emisor
#          in: query
#          required: false
#          schema:
#            type: string
#        - name: q
#          description: Find by program name
#          in: query
#          required: false
#          schema:
#            type: string
#        - name: orderBy
#          description: Order By field
#          in: query
#          required: false
#          schema:
#            type: string
#            enum: [ 'account_issuer', 'updated_at' ]
#            default: account_issuer
#        - name: orderByDesc
#          description: Order desc
#          in: query
#          schema:
#            type: boolean
#            enum: [ true, false ]
#            default: false
#      responses:
#        '200':
#          description: 'Return all webhooks'
#      tags:
#        - VolcanManager::Webhook
#    post:
#      operationId: api_control_webhooks
#      description: Create webhook by emisor.
#      requestBody:
#        content:
#          application/x-www-form-urlencoded:
#            schema:
#              $ref: "#/components/schemas/Webhook"
#          application/json:
#            schema:
#              $ref: "#/components/schemas/Webhook"
#        required: true
#      summary: Create webhook by emisor
#      responses:
#        '200':
#          description: 'Create webhook by emisor'
#      tags:
#        - VolcanManager::Webhook
#    parameters: []
#  /volcan/api/Webhooks/{webhook_id}/:
#    get:
#      operationId: api_webhook_read
#      description: Return a webhook.
#      summary: Return a webhook.
#      parameters: []
#      responses:
#        '200':
#          description: 'Returns a webhook.'
#      tags:
#        - VolcanManager::Webhook
#    patch:
#      operationId: api_webhook_update
#      description: Update a webhook.
#      requestBody:
#        content:
#          application/x-www-form-urlencoded:
#            schema:
#              $ref: "#/components/schemas/Webhook"
#          application/json:
#            schema:
#              $ref: "#/components/schemas/Webhook"
#        required: true
#      summary: Update a loyalty program.
#      responses:
#        '200':
#          description: 'Update a loyalty program.'
#      tags:
#        - VolcanManager::Webhook
#    delete:
#      operationId: api_webhook_delete
#      description: Delete a webhook.
#      summary: Delete a webhook.
#      parameters: []
#      responses:
#        '200':
#          description: 'Delete a webhook.'
#      tags:
#        - VolcanManager::Webhook
#    parameters:
#      - name: webhook_id
#        in: path
#        required: true
#        description: ID Webhook
#        schema:
#          type: string
#  /volcan/api/Notificaciones/:
#    get:
#      operationId: api_notifications_read
#      description: Return all notifications.
#      summary: Return all notifications
#      parameters:
#        - name: limit
#          in: query
#          description: Number of results to return per page.
#          required: false
#          schema:
#            type: integer
#        - name: offset
#          in: query
#          description: The initial index from which to return the results.
#          required: false
#          schema:
#            type: integer
#        - name: emisor
#          description: Emisor
#          in: query
#          required: false
#          schema:
#            type: string
#        - name: q
#          description: Find by program name
#          in: query
#          required: false
#          schema:
#            type: string
#        - name: orderBy
#          description: Order By field
#          in: query
#          required: false
#          schema:
#            type: string
#            enum: [ 'emisor', 'updated_at' ]
#            default: emisor
#        - name: orderByDesc
#          description: Order desc
#          in: query
#          schema:
#            type: boolean
#            enum: [ true, false ]
#            default: false
#      responses:
#        '200':
#          description: 'Return all notifications'
#      tags:
#        - VolcanManager::Notificaciones
#    post:
#      operationId: api_control_notifications
#      description: Create a notification.
#      requestBody:
#        content:
#          application/x-www-form-urlencoded:
#            schema:
#              $ref: "#/components/schemas/Notification"
#          application/json:
#            schema:
#              $ref: "#/components/schemas/Notification"
#        required: true
#      summary: Create a notification
#      responses:
#        '200':
#          description: 'Create a notification'
#      tags:
#        - VolcanManager::Notificaciones
#    parameters: []
#  /volcan/api/Notificaciones/{notification_id}/:
#    get:
#      operationId: api_notification_read
#      description: Return a notification.
#      summary: Return a notification.
#      parameters: []
#      responses:
#        '200':
#          description: 'Returns a notification.'
#      tags:
#        - VolcanManager::Notificaciones
#    parameters:
#      - name: notification_id
#        in: path
#        required: true
#        description: ID Notificacion
#        schema:
#          type: string
#  /volcan/api/Notificaciones/{notification_id}/reenviar/:
#    patch:
#      operationId: api_notification_resend
#      description: Resend notification.
#      requestBody:
#        content:
#          application/x-www-form-urlencoded:
#            schema:
#              $ref: "#/components/schemas/Notification"
#          application/json:
#            schema:
#              $ref: "#/components/schemas/Notification"
#        required: true
#      summary: Resend a notification.
#      responses:
#        '200':
#          description: 'Resend a notification.'
#      tags:
#        - VolcanManager::Notificaciones
#    parameters:
#      - name: notification_id
#        in: path
#        required: true
#        description: ID Notificacion
#        schema:
#          type: string
#  /volcan/api/Notificaciones/reenviar/emisor/:
#    patch:
#      operationId: api_notification_resend_by_emmisor
#      description: Resend notification by emisor.
#      requestBody:
#        content:
#          application/x-www-form-urlencoded:
#            schema:
#              $ref: "#/components/schemas/Notification"
#          application/json:
#            schema:
#              $ref: "#/components/schemas/Notification"
#        required: true
#      summary: Resend a notification by emisor.
#      responses:
#        '200':
#          description: 'Resend a notification by emisor.'
#      tags:
#        - VolcanManager::Notificaciones
#    parameters: []
  /volcan/api/EstadosCuenta/:
    post:
      operationId: api_estrato_account_statements_create
      description: Get account statements.
      requestBody:
        content:
          application/x-www-form-urlencoded:
            schema:
              $ref: "#/components/schemas/EstadosCuenta"
          application/json:
            schema:
              $ref: "#/components/schemas/EstadosCuenta"
        required: true
      summary: Get account statements
      responses:
        '200':
          description: 'Get account statements'
      tags:
        - Estrato::EstadosCuenta
    parameters: []
components:
  schemas:
    LoginToken:
      type: object
      properties:
        username:
          type: string
          description: Username
          maxLength: 45
        password:
          type: string
          description: Password
          maxLength: 45
      required:
      - username
      - password
    RefreshToken:
      type: object
      properties:
        refresh:
          type: string
          description: Retresh Token
      required:
      - refresh
    VerifyToken:
      type: object
      properties:
        token:
          type: string
          description: Verify access token
      required:
      - token
    CreacionEnte:
      type: object
      properties:
        cif:
          type: string
          description: 'CIF'
          maxLength: 15
        personeria:
          type: string
          description: 'Personería. F=Fisica/J=Juridica'
          enum: ['F', 'J']
          maxLength: 1
        tipo_identificacion:
          type: string
          description: 'Tipo de identificación. Ver valores válidos del catálogo del sistema de crédito Volcán'
          maxLength: 2
        documento_identificacion:
          type: string
          description: "Mandatorio. Documento de ID"
          maxLength: 20
        primer_nombre:
          type: string
          description: 'Primero nombre. Valida que tenga al menos 3 caracteres'
          minLength: 3
          maxLength: 15
        segundo_nombre:
          type: string
          description: 'Segundo nombre. Valida que tenga al menos 3 caracteres'
          minLength: 3
          maxLength: 15
        primer_apellido:
          type: string
          description: 'Primer apellido. Valida que tenga al menos 3 caracteres'
          minLength: 3
          maxLength: 15
        segundo_apellido:
          type: string
          description: 'Segundo apellido. Valida que tenga al menos 3 caracteres'
          minLength: 3
          maxLength: 15
        apellido_casada:
          type: string
          description: 'Opcional. Apellido de casada. Valida que tenga al menos 3 caracteres'
          minLength: 3
          maxLength: 15
        fecha_nacimiento:
          type: string
          format: date
          pattern: '^\d{4}\d{2}\d{2}$'
          description: 'Fecha de nacimiento. Formato: AAAAMMDD'
          maxLength: 8
        sexo:
          type: string
          description: 'Sexo. F=Femenino/M=Masculino'
          enum: ['F', 'M']
          maxLength: 1
        estado_civil:
          type: string
          description: 'Estado civil. Valores válidos catálogo del sistema de crédito Volcán'
          maxLength: 2
        profesion:
          type: string
          description: 'Código de profesión. Valores válidos catálogo del sistema de crédito Volcán'
          maxLength: 2
        seguro_social:
          type: string
          description: 'Opcional. Seguro social'
          maxLength: 25
        pais_nacimiento:
          type: string
          description: 'Pais de nacimiento. Catálogo de ISO de 2 posiciones de paises'
          maxLength: 3
        pais_residencia:
          type: string
          description: 'Pais de residencia. Catálogo de ISO de 2 posiciones de paises'
          maxLength: 3
        nacionalidad:
          type: string
          description: 'Nacionalidad. Catálogo de ISO de 2 posiciones de paises'
          maxLength: 3
        codigo_provincia:
          type: string
          description: 'Código provincia. Enviar valores válidos de catálogo del sistema de crédito Volcán'
          maxLength: 3
        codigo_canton:
          type: string
          description: 'Código canton. Enviar valores válidos de catálogo del sistema de crédito Volcán'
          maxLength: 5
        codigo_distrito:
          type: string
          description: 'Opcional. Código distrito. Enviar valores válidos de catálogo del sistema de crédito Volcán'
        direccion_1:
          type: string
          description: 'Mandatorio. Dirección 1. Obligatorio para tarjeta titular'
          maxLength: 50
        direccion_2:
          type: string
          description: 'Opcional. Dirección 2'
          maxLength: 50
        codigo_postal:
          type: string
          description: 'Opcional. Código postal'
          maxLength: 10
        telefono_casa:
          type: string
          description: 'Condicional. Teléfono de casa. Valida que el cliente reporte al menos 1 telefono'
        celular:
          type: string
          description: 'Condicional. Celular. Valida que el cliente reporte al menos 1 telefono'
        telefono_oficina:
          type: string
          description: 'Condicional. Teléfono de oficina. Valida que el cliente reporte al menos 1 telefono'
        email_personal:
          type: string
          description: 'Mandatorio. Email personal. Obligatorio para titular'
          maxLength: 100
        email_oficina:
          type: string
          description: 'Opcional. Email de oficina'
          maxLength: 100
        lugar_trabajo:
          type: string
          description: 'Opcional. Lugar de trabajo'
          maxLength: 40
        direccion_1_trabajo:
          type: string
          description: 'Opcional. Dirección 1 trabajo'
          maxLength: 50
        direccion_2_trabajo:
          type: string
          description: 'Opcional. Dirección 2 trabajo'
          maxLength: 50
        puesto:
          type: string
          description: 'Opcional. Posición de trabajo'
          maxLength: 20
        ingreso_mensual:
          type: string
          description: 'Opcional. Ingreso mensual. Formato 2 decimales. Ejemplo: 1100.00'
          maxLength: 12
        fecha_ingreso_trabajo:
          type: string
          format: date
          pattern: '^\d{4}\d{2}\d{2}$'
          description: 'Opcional. Fecha de ingreso al trabajo. Formato AAAAMMDD'
          maxLength: 8
        oficina_ext:
          type: string
          description: 'Extensión de teléfono de la oficina'
          maxLength: 12
        nombre_conyugue:
          type: string
          description: 'Opcional. Nombre de conyugue'
          maxLength: 20
        apellido_conyugue:
          type: string
          description: 'Opcional. Apellido de conyugue'
          maxLength: 20
        cedula_conyugue:
          type: string
          description: 'Opcional. Cedula conyugue'
          maxLength: 20
        nombre_padre:
          type: string
          description: 'Opcional. Nombre del padre'
          maxLength: 20
        apellido_padre:
          type: string
          description: 'Opcional. Apellido del padre'
          maxLength: 20
        nombre_madre:
          type: string
          description: 'Opcional. Nombre de la madre'
          maxLength: 20
        apellido_madre:
          type: string
          description: 'Opcional. Apellido de la madre'
          maxLength: 20
        tipo_gestion:
          type: string
          description: 'Tipo de gestion. Indica si es ingreso o modificación del cliente'
          maxLength: 1
        emisor:
          type: string
          description: 'Mandatorio. Código de Identificación del Emisor este es asignado por Volcán'
          maxLength: 50
      required:
        - documento_identificacion
        - direccion_1
        - email_personal
        - emisor
    CreacionEnteSectorizacion:
      type: object
      properties:
        cif:
          type: string
          description: 'CIF'
          maxLength: 15
        personeria:
          type: string
          description: 'Personería. F=Fisica/J=Juridica'
          enum: ['F', 'J']
          maxLength: 1
        tipo_identificacion:
          type: string
          description: 'Tipo de identificación. Ver valores válidos del catálogo del sistema de crédito Volcán'
          maxLength: 2
        documento_identificacion:
          type: string
          description: "Mandatorio. Documento de ID"
          maxLength: 20
        primer_nombre:
          type: string
          description: 'Primero nombre. Valida que tenga al menos 3 caracteres'
          minLength: 3
          maxLength: 15
        segundo_nombre:
          type: string
          description: 'Segundo nombre. Valida que tenga al menos 3 caracteres'
          minLength: 3
          maxLength: 15
        primer_apellido:
          type: string
          description: 'Primer apellido. Valida que tenga al menos 3 caracteres'
          minLength: 3
          maxLength: 15
        segundo_apellido:
          type: string
          description: 'Segundo apellido. Valida que tenga al menos 3 caracteres'
          minLength: 3
          maxLength: 15
        apellido_casada:
          type: string
          description: 'Opcional. Apellido de casada. Valida que tenga al menos 3 caracteres'
          minLength: 3
          maxLength: 15
        fecha_nacimiento:
          type: string
          format: date
          pattern: '^\d{4}\d{2}\d{2}$'
          description: 'Fecha de nacimiento. Formato: AAAAMMDD'
          maxLength: 8
        sexo:
          type: string
          description: 'Sexo. F=Femenino/M=Masculino'
          enum: ['F', 'M']
          maxLength: 1
        estado_civil:
          type: string
          description: 'Estado civil. Valores válidos catálogo del sistema de crédito Volcán'
          maxLength: 2
        profesion:
          type: string
          description: 'Código de profesión. Valores válidos catálogo del sistema de crédito Volcán'
          maxLength: 2
        seguro_social:
          type: string
          description: 'Opcional. Seguro social'
          maxLength: 25
        pais_nacimiento:
          type: string
          description: 'Pais de nacimiento. Catálogo de ISO de 2 posiciones de paises'
          maxLength: 3
        pais_residencia:
          type: string
          description: 'Pais de residencia. Catálogo de ISO de 2 posiciones de paises'
          maxLength: 3
        nacionalidad:
          type: string
          description: 'Nacionalidad. Catálogo de ISO de 2 posiciones de paises'
          maxLength: 3
        codigo_provincia:
          type: string
          description: 'Código provincia. Enviar valores válidos de catálogo del sistema de crédito Volcán'
          maxLength: 3
        codigo_canton:
          type: string
          description: 'Código canton. Enviar valores válidos de catálogo del sistema de crédito Volcán'
          maxLength: 5
        codigo_distrito:
          type: string
          description: 'Opcional. Código distrito. Enviar valores válidos de catálogo del sistema de crédito Volcán'
        direccion_1:
          type: string
          description: 'Mandatorio. Dirección 1. Obligatorio para tarjeta titular'
          maxLength: 50
        direccion_2:
          type: string
          description: 'Opcional. Dirección 2'
          maxLength: 50
        direccion_3:
          type: string
          description: 'Opcional. Dirección 3'
          maxLength: 50
        direccion_4:
          type: string
          description: 'Opcional. Dirección 4'
          maxLength: 50
        direccion_5:
          type: string
          description: 'Opcional. Dirección 5'
          maxLength: 50
        codigo_postal:
          type: string
          description: 'Opcional. Código postal'
          maxLength: 10
        telefono_casa:
          type: string
          description: 'Condicional. Teléfono de casa. Valida que el cliente reporte al menos 1 telefono'
        celular:
          type: string
          description: 'Condicional. Celular. Valida que el cliente reporte al menos 1 telefono'
        telefono_oficina:
          type: string
          description: 'Condicional. Teléfono de oficina. Valida que el cliente reporte al menos 1 telefono'
        email_personal:
          type: string
          description: 'Mandatorio. Email personal. Obligatorio para titular'
          maxLength: 100
        email_oficina:
          type: string
          description: 'Opcional. Email de oficina'
          maxLength: 100
        lugar_trabajo:
          type: string
          description: 'Opcional. Lugar de trabajo'
          maxLength: 40
        codigo_provincia_trabajo:
          type: string
          maxLength: 3
        codigo_canton_trabajo:
          type: string
          maxLength: 3
        codigo_distrito_trabajo:
          type: string
          maxLength: 12
        direccion_1_trabajo:
          type: string
          description: 'Opcional. Dirección 1 trabajo'
          maxLength: 50
        direccion_2_trabajo:
          type: string
          description: 'Opcional. Dirección 2 trabajo'
          maxLength: 50
        direccion_3_trabajo:
          type: string
          description: 'Opcional. Dirección 3 trabajo'
          maxLength: 50
        direccion_4_trabajo:
          type: string
          description: 'Opcional. Dirección 4 trabajo'
          maxLength: 50
        direccion_5_trabajo:
          type: string
          description: 'Opcional. Dirección 5 trabajo'
          maxLength: 50
        puesto:
          type: string
          description: 'Opcional. Posición de trabajo'
          maxLength: 20
        ingreso_mensual:
          type: string
          description: 'Opcional. Ingreso mensual. Formato 2 decimales. Ejemplo: 1100.00'
          maxLength: 15
        fecha_ingreso_trabajo:
          type: string
          format: date
          pattern: '^\d{4}\d{2}\d{2}$'
          description: 'Opcional. Fecha de ingreso al trabajo. Formato AAAAMMDD'
          maxLength: 8
        oficina_ext:
          type: string
          description: 'Extensión de teléfono de la oficina'
          maxLength: 5
        nombre_conyugue:
          type: string
          description: 'Opcional. Nombre de conyugue'
          maxLength: 20
        apellido_conyugue:
          type: string
          description: 'Opcional. Apellido de conyugue'
          maxLength: 20
        cedula_conyugue:
          type: string
          description: 'Opcional. Cedula conyugue'
          maxLength: 20
        nombre_padre:
          type: string
          description: 'Opcional. Nombre del padre'
          maxLength: 20
        apellido_padre:
          type: string
          description: 'Opcional. Apellido del padre'
          maxLength: 20
        nombre_madre:
          type: string
          description: 'Opcional. Nombre de la madre'
          maxLength: 20
        apellido_madre:
          type: string
          description: 'Opcional. Apellido de la madre'
          maxLength: 20
        tipo_gestion:
          type: string
          description: 'Tipo de gestion. Indica si es ingreso o modificación del cliente'
          maxLength: 1
        emisor:
          type: string
          description: 'Mandatorio. Código de Identificación del Emisor este es asignado por Volcán'
          maxLength: 50
      required:
        - documento_identificacion
        - direccion_1
        - email_personal
        - emisor
    CreacionCtaTar:
      type: object
      properties:
        id_ente_owner:
          type: string
          description: 'Opcional. Identificador unico del ente dueño de la tarjeta'
          maxLength: 20
        nombre_tarjeta:
          type: string
          description: 'Mandatorio. Nombre de la tarjeta a emitir dueño'
          maxLength: 30
        tipo_tarjeta:
          type: string
          description: 'Mandatorio. P=Principal/A=Adicional'
          enum: ['P', 'A']
          maxLength: 1
        tarjeta_preexpedida:
          type: string
          description: 'Tarjeta preexpedida'
          maxLength: 22
        id_ente_additional:
          type: string
          description: 'Opcional. Identificador unico del ente de cliente titular en caso de una adicional'
          maxLength: 20
        tarjeta_virtual:
          type: string
          description: 'Mandatorio. V=Virtual/F=Fisica/A=Ambas, para adicinales solo se permite fisicas'
          enum: ['V', 'F', 'A']
          maxLength: 1
        producto_bin:
          type: string
          description: 'Mandatorio. BIN de la tarjeta a otorgar'
          maxLength: 9
        limite_cred_titular:
          type: string
          description: 'Opcional. Importe con 2 decimales. Requerido para tarjeta titular'
          maxLength: 20
        limite_consumo_adicional:
          type: string
          description: 'Opcional. Importe con 2 decimales. Requerido para tarjeta adicional, no puede ser mayor al límite del crédito del titular'
          maxLength: 20
        ciclo_corte_titular:
          type: string
          description: 'Opcional. Día del mes para el corte para emitir EDC, es requerido para tarjeta titular'
          maxLength: 2
        plan_titular:
          type: string
          description: 'Opcional. Plan contiene las condiciones contratadas de la línea de crédito, es requerido para tarjetas titulares'
          maxLength: 10
        codigo_lealtad_titular:
          type: string
          description: 'Opcional. Código de catálogo del programa de lealtad asignado a la tajeta principal, requerido para tarjeta principal'
          maxLength: 3
        envio_edc_titular:
          type: string
          description: 'Mandatorio. Envío de estado de cuenta F=Físico/E=por email/A=ambos'
          enum: ['F', 'E', 'A']
          maxLength: 1
        email_edc_titular:
          type: string
          description: 'Opcional. Dirección de correo electrónico para enviar el Estado de Cuenta'
          maxLength: 100
        direccion_1_edc_titular:
          type: string
          description: 'Opcional. Dirección parte 1 para el envío del estado de cuenta físico'
          maxLength: 50
        direccion_2_edc_titular:
          type: string
          description: 'Opcional. Dirección parte 2 para el envío del estado de cuenta físico'
          maxLength: 50
        ciudad_edc_titular:
          type: string
          description: 'Opcioonal. Ciudad para el envío físico del estado de cuenta'
          maxLength: 20
        provincia_edc_titular:
          type: string
          description: 'Opcional. Provincia/Estado/cacerio/aldea para el envío del estado cuenta'
          maxLength: 40
        codigo_postal_edc_titular:
          type: string
          description: 'Opcional. Apartado postal/Código postal/ZIPCOD para el envío de estado de cuenta'
          maxLength: 20
        pais_edc_titular:
          type: string
          description: 'Opcional. País para el envío del estado de cuenta relacioando a la dirección'
          maxLength: 3
        iban_internacional:
          type: string
          description: 'Opcional. Número de cuenta bancaria internacional para transferencias'
          maxLength: 40
        iban_local:
          type: string
          description: 'Opcional. Número de cuenta interbancaria nacional'
          maxLength: 40
        vendedores_tc:
          type: string
          description: 'Opcional. Código comercial de la colocación de la tarjeta'
          maxLength: 10
        indicador_poliza:
          type: string
          description: 'Opcional. Cliente contrato poliza de seguros varios'
          maxLength: 1
        emisor:
          type: string
          description: 'Mandatorio. Código de Identificación del Emisor este es asignado por Volcán'
          maxLength: 3
      required:
        - nombre_tarjeta
        - tipo_tarjeta
        - tarjeta_virtual
        - producto_bin
        - envio_edc_titular
        - emisor
    ConsultaCuenta:
      type: object
      properties:
        cuenta:
          type: string
          description: 'Condicional. Consulta única por cuenta'
          maxLength: 15
        cif:
          type: string
          description: 'Condicional. Consulta por CIF devuelve todas las cuentas relacionadas'
          maxLength: 15
        id_owner:
          type: string
          description: 'Condicional. Consulta por Identificador único del sistema, devuelve todas las cuentas relacionadas, este código el sistema lo responde cuando se hace el alta del Ente o cliente.'
          maxLength: 15
        tipo_identificacion:
          type: string
          description: 'Condicional. Consulta de cuentas por documento de identificación del cliente, se debe de enviar el código de catálogo del tipo de identificación'
          maxLength: 2
        doc_identificacion:
          type: string
          description: 'Condicional. Consulta de cuentas por documento de identificación del TH, devuelve todas las cuentas relacionadas, para esta consulta es necesario enviar el tipo de identificación  el Doc.'
          maxLength: 20
        moneda:
          type: string
          description: 'Mandatorio. Código de la moneda en ISO, para la consulta de saldo local o internacional'
          maxLength: 3
          default: 840
        emisor:
          type: string
          description: 'Mandatorio. Código de Identificación del Emisor este es asignado por Volcán'
          maxLength: 3
      required:
        - moneda
        - emisor
    Extrafinanciamiento:
      type: object
      properties:
        tarjeta:
          type: string
          description: 'Mandatorio. Número de cuenta relacionada al cliente'
          maxLength: 22
        moneda:
          type: string
          description: 'Mandatorio. Código de la moneda en ISO, para la consulta de saldo local o internacional'
          maxLength: 3
          default: '840'
        importe:
          type: string
          description: 'Mandatorio. Importe. Formato 2 decimales.'
          example: '1.00'
          maxLength: 20
        tasa:
          type: string
          description: 'Mandatorio. Tasa de interés. Formato 2 decimales'
          example: '24.00'
          maxLength: 5
        plazo:
          type: string
          description: 'Mandatorio. Número de pagos. Desde 01 al 60'
          example: '01'
          maxLength: 3
        referencia:
          type: string
          description: 'Mandatorio. Referencia o folio de transaccion.'
          maxLength: 12
        tipo:
          type: string
          description: 'Mandatorio. Tipo C=Compra/A=Adelanto de efectivo'
          enum: ['C', 'A']
          maxLength: 1
        comercio:
          type: string
          description: 'Mandatorio. Nombre del comercio de la transaccion'
          maxLength: 40
        oficina:
          type: string
          description: 'Condicional. Numero de oficina'
          maxLength: 8
        emisor:
          type: string
          description: 'Mandatorio. Código de Identificación del Emisor este es asignado por Volcán'
          maxLength: 3
      required:
        - tarjeta
        - emisor
    Intrafinanciamiento:
      type: object
      properties:
        tarjeta:
          type: string
          description: 'Mandatorio. Número de cuenta relacionada al cliente'
          maxLength: 22
        moneda:
          type: string
          description: 'Mandatorio. Código de la moneda en ISO, para la consulta de saldo local o internacional'
          maxLength: 3
          default: '840'
        importe:
          type: string
          description: 'Mandatorio. Importe. Formato 2 decimales.'
          example: '1.00'
          maxLength: 20
        tasa:
          type: string
          description: 'Mandatorio. Tasa de interés. Formato 2 decimales'
          example: '24.00'
          maxLength: 5
        plazo:
          type: string
          description: 'Mandatorio. Número de pagos. Desde 01 al 60'
          example: '01'
          maxLength: 3
        referencia:
          type: string
          description: 'Mandatorio. Referencia o folio de transaccion.'
          maxLength: 12
        tipo:
          type: string
          description: 'Mandatorio. Tipo C=Compra/A=Adelanto de efectivo'
          enum: [ 'C', 'A' ]
          maxLength: 1
        comercio:
          type: string
          description: 'Mandatorio. Nombre del comercio de la transaccion'
          maxLength: 40
        oficina:
          type: string
          description: 'Condicional. Numero de oficina'
          maxLength: 8
        emisor:
          type: string
          description: 'Mandatorio. Código de Identificación del Emisor este es asignado por Volcán'
          maxLength: 3
      required:
        - tarjeta
        - emisor
    ConsultaTarjetas:
      type: object
      properties:
        tarjeta:
          type: string
          description: 'Condicional. Consulta por número de Tarjeta Cifrada con la llame de Emisor'
          maxLength: 22
        cif:
          type: string
          description: 'Condicional. Consulta por CIF devuelve todas las tarjetas relacionaldas'
          maxLength: 15
        id_owner:
          type: string
          description: 'Condicional. Consulta por Identificador único del sistema, devuelve todas las tarjetas relacionadas al cliente'
          maxLength: 15
        tipo_identificacion:
          type: string
          description: 'Condicional. Consulta de cuentas por documento de identificación del cliente, se debe de enviar el código de catálogo del tipo de identificación'
          maxLength: 2
        doc_identificacion:
          type: string
          description: 'Condicional. Consulta de cuentas por documento de identificación del TH, devuelve todas las tarjetas relacionadas, 
                        para esta consulta es necesario enviar el tipo de identificación'
          maxLength: 20
        emisor:
          type: string
          description: 'Mandatorio. Código de Identificación del Emisor este es asignado por Volcán'
          maxLength: 3
      required:
        - emisor
    CambioPIN:
      type: object
      properties:
        tarjeta:
          type: string
          description: 'Mandatorio. Número de tarjeta del Cliente, puede ser principal o adicional cifrador TDES'
          maxLength: 22
        pin:
          type: string
          description: 'Mandatorio. PIN de la tarjeta cifrado TDES'
          maxLength: 16
        emisor:
          type: string
          description: 'Mandatorio. Código de Identificación del Emisor este es asignado por Volcán'
          maxLength: 3
      required:
        - tarjeta
        - pin
        - emisor
    CambioLimites:
      type: object
      properties:
        cuenta:
          type: string
          description: 'Mandatorio. Tarjeta de Crédito debe de enviarse cifrada con la llave del emisor RKEY/WSV'
          maxLength: 15
        tarjeta:
          type: string
          description: 'Condiconal. Solo aplica para tarjetas adicionales, no es necesario el campo de cuenta'
          maxLength: 22
        limite_cr:
          type: string
          description: 'Condicional. Nuevo importe de límite de crédito por cuenta formato valido por ejemplo USD1,100 = 1100.00. Formato 2 decimales'
          example: '1100.00'
          maxLength: 20
        limite_con:
          type: string
          description: 'Condicional. Nuevo límite de consumo para tarjetas adicionales, formato valido por ejemplo USD1,100 = 1100.00. Formato 2 decimales'
          maxLength: 20
        limite_extra:
          type: string
          description: 'Condicional. Nuevo límite de extrafinanciamiento por cuenta, formato valido por ejemplo USD1,100 = 1100.00. Formato 2 decimales'
          maxLength: 20
        moneda:
          type: string
          description: 'Mandatorio. Código de moneda en formato de ISO relacionada a cambio de límite tanto para la adicional como por cuenta'
          maxLength: 3
        referencia:
          type: string
          description: 'Mandatorio. Referencia única por cada transacción'
          maxLength: 12
        emisor:
          type: string
          description: 'Mandatorio. Código de Identificación del Emisor este es asignado por Volcán'
          maxLength: 3
      required:
        - cuenta
        - moneda
        - referencia
        - emisor
    CambioEstatusTDC:
      type: object
      properties:
        tarjeta:
          type: string
          description: 'Opcional. Tarjeta de Crédito debe de enviarse cifrada con la llave del emisor RKEY/WSV, no se requiere si es por cuenta'
          maxLength: 22
        cuenta:
          type: string
          description: 'Opcional. Número de cuenta para cambiar el estado, no se requiere el númer de TDC'
          maxLength: 15
        estatus:
          type: string
          description: 'Mandatorio. Código de estatus valido, basado en catálogo del sistema de crédito Volcán'
          maxLength: 2
        motivo:
          type: string
          description: 'Mandatorio. Descripción de la razón del cambio del estatus de la tarjeta'
          maxLength: 40
        referencia:
          type: string
          description: 'Mandatorio. Referencia de auditoria única por transacción'
          maxLength: 12
        emisor:
          type: string
          description: 'Mandatorio. Código de Identificación del Emisor este es asignado por Volcán'
          maxLength: 3
      required:
        - estatus
        - motivo
        - referencia
        - emisor
    ReposicionTarjetas:
      type: object
      properties:
        tarjeta:
          type: string
          description: 'Mandatorio. Tarjeta a remplazar cifrada, campo debe de viajar en HITARJ relaciona el dueño de la tarjeta'
          maxLength: 22
        tipo_uso:
          type: string
          description: 'Mandatorio. Tipo de uso F=Fisica/V=Virtual (deberá de heredar el uso de la tarjeta origen)'
          enum: ['F', 'V']
          maxLength: 1
        emision:
          type: string
          description: 'Mandatorio. P=Pre-expedidas/T=Pos-Expedidas o personalizadas'
          enum: ['P', 'T']
          maxLength: 1
        tarjeta_asignada:
          type: string
          description: 'Opcional. Número de tarjeta pre-Expedida que se le asignara al cliente, cifrada, en el caso que la sucursal tenga tarjetas físicas'
          maxLength: 22
        motivo_repo:
          type: string
          description: 'Mandatorio. Código de motivo de reposición basado en catálogo del sistema de crédito Volcán'
          maxLength: 30
        oficina_entrega:
          type: string
          description: 'Opcional. Código de oficina de entrega de la tarjeta basado en el catálogo de oficinas del sistema de crédito Volcán'
          maxLength: 8
        nombre_tarjeta:
          type: string
          description: 'Mandatorio. Nuevo nombre de la tarjeta a embozar.'
          maxLength: 30
        referencia:
          type: string
          description: 'Mandatorio. Folio único por cada transacción'
          maxLength: 12
        emisor:
          type: string
          description: 'Mandatorio. Código de Identificación del Emisor este es asignado por Volcán'
          maxLength: 3
      required:
        - tarjeta
        - tipo_uso
        - emision
        - motivo_repo
        - nombre_tarjeta
        - referencia
        - emisor
    GestionTransacciones:
      type: object
      properties:
        tarjeta:
          type: string
          description: 'Mandatorio. Tarjeta de Crédito debe de enviarse cifrada con la llave del emisor RKEY/WSV'
          maxLength: 35
        transaccion:
          type: string
          description: 'Mandatorio. Enviar lo siguiente: COM = Compras normales/ADE=Adelanto de Efectivo/PAG=Pagos a la TDC'
          enum: [ 'COM', 'ADE', 'PAG' ]
          maxLength: 6
        importe:
          type: string
          description: 'Mandatorio. Importe de la transacción el formato valido es por ejemplo USD$1,100.00, se deberá enviar = 1100.00. Formato 2 decimales'
          example: '1.00'
          maxLength: 20
        moneda:
          type: string
          description: 'Mandatorio. Moneda del importe de la transacción, en el estandar de ISO'
          maxLength: 3
        fecha_trx:
          type: string
          format: date
          pattern: '^\d{4}\d{2}\d{2}$'
          description: 'Mandatorio. Fecha de la transacción para el registro de la aplicación de movimientos. Formato AAAAMMDD'
          maxLength: 8
        hora_trx:
          type: string
          format: time
          pattern: '^\d{2}\d{2}\d{2}$'
          description: 'Mandatorio. Hora de la transacción formato HHMMSS'
          maxLength: 6
        cvv2:
          type: string
          description: 'Opcional. Código de valiación para compras'
          maxLength: 3
        fecvento:
          type: string
          description: 'Opcional. Vencimiento de la tarjeta'
          maxLength: 4
        financiable:
          type: string
          description: 'Financiable'
          maxLength: 1
        cheque:
          type: string
          description: 'Condicional. Campo obligatorio cuando por el código de movimiento.'
          maxLength: 20
        plaza:
          type: string
          description: 'Condicional. Campo obligatorio cuando esta presente el número de cheque'
          maxLength: 2
        no_financiamiento:
          type: string
          description: 'Identificación del Intra/Extrafinanciamiento registrado en el estado de cuenta de la TDC.'
          maxLength: 10
        referencia:
          type: string
          description: 'Mandatorio. Folio único por cada transacción se debera de enviar por cada operación'
          maxLength: 12
        origen_mov:
          type: string
          description: 'Origen de movimiento'
          maxLength: 3
        doc_oper:
          type: string
          description: 'Opcional. Numero de documento a reversar registrado en los movimientos de la TDC, si ingresan la autorización es obligatorio'
          maxLength: 10
        autorizacion:
          type: string
          description: 'Opcional. Número de Autorización dato obligatorio para anular o reversar operaciones'
          maxLength: 6
        comercio:
          type: string
          description: 'Mandatorio. Nombre del comercio donde se realiza la transacción'
          maxLength: 24
        ciudad:
          type: string
          description: 'Mandatorio. Nombre de la ciudad donde se ubica el comercio'
          maxLength: 13
        pais:
          type: string
          description: 'Mandatorio. Código de Pais en ISO (letras)'
          maxLength: 3
        sucursal:
          type: string
          description: 'Mandatorio. Oficina, Sucursal/Terminal origen de la transacción'
          maxLength: 8
        emisor:
          type: string
          description: 'Mandatorio. Código de Identificación del Emisor este es asignado por Volcán'
          maxLength: 3
      required:
        - tarjeta
        - transaccion
        - importe
        - moneda
        - fecha_trx
        - hora_trx
        - referencia
        - comercio
        - ciudad
        - pais
        - sucursal
        - emisor
    ConsultaEnte:
      type: object
      properties:
        tarjeta:
          type: string
          description: 'Condicional. Número de Tarjeta Principal de la cuenta, cifrada con la llave compartida para Volcán'
          maxLength: 22
        id_ente:
          type: string
          description: 'Condicional. ID Ente'
          maxLength: 15
        cif_ente:
          type: string
          description: 'Condicional. Consulta por CIF'
          maxLength: 15
        tipo_identificacion:
          type: string
          description: 'Condicional. Consulta de cuentas por documento de identificación del cliente, 
                        se debe de enviar el código de catálogo del tipo de identificación'
          maxLength: 2
        documento_identificacion:
          type: string
          description: 'Condicional. Consulta de cuentas por documento de identificación del TH, 
                        para esta consulta es necesario enviar el tipo de identificación'
          maxLength: 20
        emisor:
          type: string
          description: 'Mandatorio. Código de Identificación del Emisor este es asignado por Volcán'
          maxLength: 3
      required:
        - emisor
#    ConsultaMovimientos:
#      type: object
#      properties:
#        tarjeta:
#          type: string
#          description: 'Mandatorio. Número de Tarjeta Principal de la cuenta, cifrada con la llave compartida para Volcán'
#          maxLength: 22
#        fecha_de_corte:
#          type: string
#          format: date
#          pattern: '^\d{4}\d{2}\d{2}$'
#          description: 'Mandatorio. Fecha de corte de requerimiento de la consulta formato AAAAMMDD'
#          maxLength: 8
#        movimientos:
#          type: string
#          description: 'Opcional. Indicador para incluir el detalle de los movimientos, S=Se incluye movimientos/N=no se incluye los movimientos'
#          enum: ['S', 'N']
#          maxLength: 1
#        consecutivo_edo_cuenta:
#          type: string
#          description: 'Opcional. Número de registros que retorna la consulta, de bloques de datos pendientes, esto se deberá de enviar en el siguiente bloque de datos'
#          maxLength: 4
#        llave_edo_cuenta:
#          type: string
#          description: 'Opcional. Campo reservado que se utiliza idicador de página del bloque de datos a responder, esto se replica en el requerimiento para obtener más datos del bloques pendientes.'
#          maxLength: 17
#        emisor:
#          type: string
#          description: 'Mandatorio. Código de Identificación del Emisor este es asignado por Volcán'
#          maxLength: 3
#      required:
#        - tarjeta
#        - fecha_de_corte
#        - emisor
    ConsultaPuntos:
      type: object
      properties:
        tarjeta:
          type: string
          description: 'Mandatorio. Número de Tarjeta Principal de la cuenta, cifrada con la llave compartida para Volcán'
          maxLength: 22
        emisor:
          type: string
          description: 'Mandatorio. Código de Identificación del Emisor este es asignado por Volcán'
          maxLength: 3
      required:
        - tarjeta
        - emisor
    ConsultaIntraExtraF1:
      type: object
      properties:
        tarjeta:
          type: string
          description: 'Condicional. Consulta por número de Tarjeta Cifrada con la llame de Emisor'
          maxLength: 22
        cif:
          type: string
          description: 'Condicional. Consulta por CIF devuelve todas las tarjetas relacionaldas'
          maxLength: 15
        id_owner:
          type: string
          description: 'Condicional. Consulta por Identificador único del sistema, devuelve todas las tarjetas relacionadas al cliente'
          maxLength: 15
        tipo_identificacion:
          type: string
          description: 'Condicional. Consulta de cuentas por documento de identificación del cliente, se debe de enviar el código de catálogo del tipo de identificación'
          maxLength: 2
        doc_identificacion:
          type: string
          description: 'Condicional. Consulta de cuentas por documento de identificación del TH, devuelve todas las tarjetas relacionadas, 
                        para esta consulta es necesario enviar el tipo de identificación'
          maxLength: 20
        doc_finan:
          type: string
          description: 'Doc finan'
          maxLength: 10
        tipo_finan:
          type: string
          description: 'Tipo finan'
          maxLength: 3
        pagina:
          type: string
          description: 'Pagina'
          maxLength: 100
        direccion:
          type: string
          description: 'Direccion'
          maxLength: 1
        emisor:
          type: string
          description: 'Mandatorio. Código de Identificación del Emisor este es asignado por Volcán'
          maxLength: 3
      required:
        - emisor
    ConsultaTransacionesXFecha:
      type: object
      properties:
        tarjeta:
          type: string
          description: 'Mandatorio. Consulta por número de Tarjeta Cifrada con la llame de Emisor'
          maxLength: 22
        fec_inicio:
          type: string
          format: date
          pattern: '^\d{4}\d{2}\d{2}$'
          description: 'Condicional. Fecha de inicio. Formato AAAAMMDD'
          maxLength: 8
        hor_inicio:
          type: string
          format: time
          pattern: '^\d{2}\d{2}\d{2}$'
          description: 'Condicional. Hora inicio. Formato HHMMSS'
          maxLength: 6
        fec_final:
          type: string
          format: date
          pattern: '^\d{4}\d{2}\d{2}$'
          description: 'Condicional. Fecha final. Formato AAAAMMDD'
          maxLength: 8
        hor_final:
          type: string
          format: time
          pattern: '^\d{2}\d{2}\d{2}$'
          description: 'Condicional. Hora final. Formato HHMMSS'
          maxLength: 6
        tipo_mov:
          type: string
          description: 'Tipo de movimiento. Si es movimiento de estado de cuenta usar "E". Si son transacciones flotantes, enviar "F"'
          enum: ['E', 'F']
          maxLength: 1
        pagina:
          type: string
          description: 'Pagina'
          maxLength: 35
        direccion:
          type: string
          description: 'Direccion'
          maxLength: 1
        emisor:
          type: string
          description: 'Mandatorio. Código de Identificación del Emisor este es asignado por Volcán'
          maxLength: 3
      required:
        - tarjeta
        - emisor
    ConsultaCVV2:
      type: object
      properties:
        tarjeta:
          type: string
          description: 'Mandatorio. Consulta por número de Tarjeta Cifrada con la llame de Emisor'
          maxLength: 22
        emisor:
          type: string
          description: 'Mandatorio. Código de Identificación del Emisor este es asignado por Volcán'
          maxLength: 3
      required:
        - tarjeta
        - emisor
    ConsultaEstadoCta:
      type: object
      properties:
        tarjeta:
          type: string
          description: 'Mandatorio. Consulta por número de Tarjeta Cifrada con la llame de Emisor'
          maxLength: 22
        fecha_de_corte:
          type: string
          format: date
          pattern: '^\d{4}\d{2}\d{2}$'
          description: 'Fecha de corte. Formato AAAAMMDD'
          maxLength: 8
        movimientos:
          type: string
          maxLength: 1
        consecutivo_edo_cuenta:
          type: string
          maxLength: 4
        llave_edo_cuenta:
          type: string
          maxLength: 17
        emisor:
          type: string
          description: 'Mandatorio. Código de Identificación del Emisor este es asignado por Volcán'
          maxLength: 3
      required:
        - tarjeta
        - emisor
<<<<<<< HEAD
    EstadosCuenta:
=======
    ConsultaCobranza:
>>>>>>> 719304b2
      type: object
      properties:
        cuenta:
          type: string
<<<<<<< HEAD
          description: 'Opcional. Número de cuenta para cambiar el estado'
          maxLength: 15
        fecha_de_corte:
          type: string
          format: date
          pattern: '^\d{4}\d{2}\d{2}$'
          description: 'Fecha de corte. Formato AAAAMMDD'
          maxLength: 8
        pagina:
          type: integer
          description: 'Numero de pagina. Numero de pagina por default 1'
          default: 1
=======
          description: 'Mandatorio. Número de cuenta que se desea consultar.'
          maxLength: 15
>>>>>>> 719304b2
        emisor:
          type: string
          description: 'Mandatorio. Código de Identificación del Emisor este es asignado por Volcán'
          maxLength: 3
      required:
<<<<<<< HEAD
=======
        - cuenta
>>>>>>> 719304b2
        - emisor
    Intra_Extras:
      type: object
      properties:
        tarjeta:
          type: string
          description: 'Mandatorio. Número de Tarjeta Principal de la cuenta, cifrada con la llave compartida para Volcán'
          maxLength: 22
        codigo_plan:
          type: string
          description: 'Mandatorio. Codigo del plan de extra creado'
          maxLength: 4
        moneda:
          type: string
          description: 'Mandatorio. Moneda del importe de la transacción, en el estandar de ISO'
          maxLength: 3
        importe:
          type: string
          description: 'Mandatorio. Importe de la transacción el formato valido es por ejemplo USD$1,100.00, se deberá enviar = 1100.00. Formato 2 decimales'
          example: '1.00'
          maxLength: 20
        plazo:
          type: string
          description: 'Mandatorio. Numero de pagos o cuotas extrafinanciamientos, valores validos de 01 al 60'
          maxLength: 20
        referencia:
          type: string
          description: 'Mandatorio. Folio único por cada transacción'
          maxLength: 12
        comercio:
          type: string
          description: 'Mandatorio. Nombre del comercio de la transacción'
          maxLength: 12
        vendedor:
          type: string
          description: 'Opcional. Corresponde a un codigo que envia el cliente y que se tiene que guardar a nivel de informacion del plan creado.'
          maxLength: 17
        emisor:
          type: string
          description: 'Mandatorio. Código de Identificación del Emisor este es asignado por Volcán'
          maxLength: 3
      required:
        - tarjeta
        - codigo_plan
        - moneda
        - importe
        - plazo
        - comercio
        - referencia
        - emisor
#    VerifyCard:
#      type: object
#      properties:
#        encryptedData:
#          type: string
#          description: 'Mandatorio. Encryted data'
#          maxLength: 250
#        cardId:
#          type: string
#          description: 'Mandatorio. Card ID Thales'
#          pattern: '[A-Za-z0-9_-]{1,48}'
#          maxLength: 48
#        cardBin:
#          type: string
#          description: 'Mandatorio. Card BIN'
#          maxLength: 6
#      required:
#        - encryptedData
#        - cardId
#        - cardBin
#    CardCredentialsTesting:
#      type: object
#      properties:
#        RSP_TARJETA:
#          type: string
#          maxLength: 20
#        RSP_VENCIMIENTO:
#          type: string
#          maxLength: 4
#        RSP_NOMBRE:
#          type: string
#          maxLength: 30
#        RSP_CVV:
#          type: string
#          maxLength: 3
#      required:
#        - RSP_TARJETA
#        - RSP_VENCIMIENTO
#        - RSP_NOMBRE
#        - RSP_CVV
    GetCardDataTokenization:
      type: object
      properties:
        tarjeta:
          type: string
          description: 'Mandatorio. Número de Tarjeta'
          maxLength: 22
        fecha_exp:
          type: string
          description: 'Mandatorio. Fecha de expiracion formato MMAA'
          maxLength: 4
        nombre:
          type: string
          description: 'Mandatorio. Nombre de la tarjeta.'
          maxLength: 30
        folio:
          type: string
          description: 'Opcional. Folio de la operacion'
          maxLength: 30
        identificacion:
          type: string
          description: 'Obligatorio. Identificacion del cliente'
          maxLength: 20
        emisor:
          type: string
          description: 'Mandatorio. Código de Identificación del Emisor este es asignado por Volcán'
          maxLength: 3
      required:
        - tarjeta
        - fecha_exp
        - nombre
        - identificacion
        - emisor
    GetCardDataTokenizationPaycard:
      type: object
      properties:
        tarjeta:
          type: string
          description: 'Mandatorio. Número de Tarjeta'
          maxLength: 22
        manufactura:
          type: string
          description: 'Mandatorio. Manufactura de la tarjeta a Tokenizar.'
          maxLength: 1
          enum: ['F', 'V']
        fecha_exp:
          type: string
          description: 'Mandatorio. Fecha de expiracion formato MMAA'
          maxLength: 4
        identificacion:
          type: string
          description: 'Obligatorio. Identificacion del cliente'
          maxLength: 20
        emisor:
          type: string
          description: 'Mandatorio. Código de Identificación del Emisor este es asignado por Volcán'
          maxLength: 3
      required:
        - tarjeta
        - manufactura
        - identificacion
        - emisor
    RegisterConsumerCards:
      type: object
      properties:
        tarjeta:
          type: string
          description: 'Mandatorio. Número de Tarjeta'
          maxLength: 22
        fecha_exp:
          type: string
          description: 'Mandatorio. Fecha de expiracion formato MMAA'
          maxLength: 4
        tarjetaid:
          type: string
          description: 'Tarjeta Id'
          maxLength: 30
        clienteid:
          type: string
          description: 'Cliente Id'
          maxLength: 30
        cuentaid:
          type: string
          description: 'Cuenta Id'
          maxLength: 30
        issuer_id:
          type: string
          description: 'Issuer Id'
          maxLength: 30
        card_product_id:
          type: string
          description: 'Card Product Id'
          maxLength: 100
        state:
          type: string
          description: 'State'
          enum: ['INACTIVE', 'ACTIVE']
          maxLength: 10
        folio:
          type: string
          description: 'Opcional. Folio de la operacion'
          maxLength: 30
        identificacion:
          type: string
          description: 'Obligatorio. Identificacion del cliente'
          maxLength: 20
        emisor:
          type: string
          description: 'Mandatorio. Código de Identificación del Emisor este es asignado por Volcán'
          maxLength: 3
      required:
        - tarjeta
        - fecha_exp
        - tarjetaid
        - clienteid
        - cuentaid
        - issuer_id
        - card_product_id
        - state
        - identificacion
        - emisor
#    Webhook:
#      type: object
#      properties:
#        emisor:
#          type: string
#          description: Emisor
#        url_webhook:
#          type: string
#          description: URL webhook
#        auth_username:
#          type: string
#          description: Auth username
#        auth_password:
#          type: string
#          description: Auth password
#        activo:
#          type: boolean
#          enum: [true, false]
#      required:
#        - emisor
#        - url_webhook
#    Notification:
#      type: object
#      properties:
#        monto:
#          type: string
#          description: Monto
#        moneda:
#          type: string
#          description: Moneda
#        emisor:
#          type: string
#          description: Emisor
#        estatus:
#          type: string
#          description: Estatus
#        tipo_transaccion:
#          type: string
#          description: Tipo de transaccion
#        tarjeta:
#          type: string
#          description: Tarjeta
#        id_movimiento:
#          type: string
#          description: ID Movimiento
#        fecha_transaccion:
#          type: string
#          description: Fecha de transaccion
#        hora_transaccion:
#          type: string
#          description: Hora de transaccion
#        referencia:
#          type: string
#          description: Referencia
#        numero_autorizacion:
#          type: string
#          description: Numero de autorizacion
#        codigo_autorizacion:
#          type: string
#          description: Codigo de autorizacion
#        comercio:
#          type: string
#          description: Comercio
#        pais:
#          type: string
#          description: Pais
#        user:
#          type: string
#          description: User
#        password:
#          type: string
#          description: Password
#      required:
#        - monto
#        - moneda
#        - emisor
#        - estatus
#        - tipo_transaccion
#        - tarjeta
#        - id_movimiento
#        - fecha_transaccion
#        - referencia
#        - numero_autorizacion
#        - codigo_autorizacion
#        - comercio
#        - pais
#        - user
#        - password
  securitySchemes:
    bearerAuth:            # arbitrary name for the security scheme
      type: http
      scheme: bearer
      bearerFormat: JWT    # optional, arbitrary value for documentation purposes<|MERGE_RESOLUTION|>--- conflicted
+++ resolved
@@ -3408,16 +3408,11 @@
       required:
         - tarjeta
         - emisor
-<<<<<<< HEAD
     EstadosCuenta:
-=======
-    ConsultaCobranza:
->>>>>>> 719304b2
       type: object
       properties:
         cuenta:
           type: string
-<<<<<<< HEAD
           description: 'Opcional. Número de cuenta para cambiar el estado'
           maxLength: 15
         fecha_de_corte:
@@ -3430,19 +3425,25 @@
           type: integer
           description: 'Numero de pagina. Numero de pagina por default 1'
           default: 1
-=======
+        emisor:
+          type: string
+          description: 'Mandatorio. Código de Identificación del Emisor este es asignado por Volcán'
+          maxLength: 3
+      required:
+        - emisor
+    ConsultaCobranza:
+      type: object
+      properties:
+        cuenta:
+          type: string
           description: 'Mandatorio. Número de cuenta que se desea consultar.'
           maxLength: 15
->>>>>>> 719304b2
         emisor:
           type: string
           description: 'Mandatorio. Código de Identificación del Emisor este es asignado por Volcán'
           maxLength: 3
       required:
-<<<<<<< HEAD
-=======
         - cuenta
->>>>>>> 719304b2
         - emisor
     Intra_Extras:
       type: object
