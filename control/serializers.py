from decimal import Decimal, InvalidOperation, DecimalException

from rest_framework import serializers
from django.db import transaction
from common.exceptions import CustomValidationError
from common.utils import is_valid_uuid
from control.models import Company, Operator
from django.utils.translation import gettext_lazy as _

from users.models import RoleType, Profile
from users.validators import _password_regex_validator, _mobile_regex_validator
from volcanmanagerapi import settings
from django.contrib.auth.models import User, Group


def get_decimal_from_request_data(data, field):
    try:
        s_field = data.get(field, '')
        if isinstance(s_field, str):
            if len(s_field) > 0:
                s_field = Decimal(s_field)
            else:
                s_field = ""
        else:
            s_field = Decimal(s_field)
        return s_field
    except (InvalidOperation, DecimalException) as e:
        raise CustomValidationError(detail=f"{field}: error en conversion de valor a decimal",
                                    code='422')


class CompanySerializer(serializers.ModelSerializer):
    class Meta:
        model = Company
        fields = ('id', 'name', 'volcan_issuer_id', 'thales_issuer_id', 'is_active')

    def validate(self, data):
        data = super(CompanySerializer, self).validate(data)
        company_name = data.get('name', None)
        request = self.context['request']
        user = request.user

        if not self.instance:
            if Company.objects.filter(name=company_name).exists():
                raise CustomValidationError(detail={'name': _('Existe una empresa con el mismo nombre.')},
                                            code='company_exists')
        elif company_name and Company.objects.filter(name=company_name).exclude(id=self.instance.id).exists():
            raise CustomValidationError(detail={'name': _('Existe una empresa con el mismo nombre.')},
                                        code='company_exists')
        return data


class CompanySimpleSerializer(serializers.ModelSerializer):
    class Meta:
        model = Company
        fields = ('id', 'name', 'volcan_issuer_id')
        read_only_fields = fields


class OperatorSerializer(serializers.ModelSerializer):
    # users
    username = serializers.CharField(max_length=150, required=False, write_only=True)
    password = serializers.CharField(
        min_length=8,
        max_length=45,
        validators=[_password_regex_validator],
        error_messages={
            'password': _(u'Por favor introduce una contraseña válida.'),
        },
        required=False,
        allow_null=True,
        write_only=True
    )
    # data additional
    profile_id = serializers.UUIDField(write_only=True, required=False, allow_null=True)
    # profile
    first_name = serializers.CharField(max_length=100, required=True, write_only=True)
    last_name = serializers.CharField(max_length=100, required=True, write_only=True)
    second_last_name = serializers.CharField(max_length=100, required=False, default='', write_only=True,
                                             allow_blank=True, allow_null=True)
    email = serializers.EmailField(max_length=100, required=False, write_only=True, default='',
                                   allow_blank=True)
    phone = serializers.CharField(max_length=10, validators=[_mobile_regex_validator,], required=False,
                                  write_only=True, allow_blank=True, allow_null=True, default='')
    role = serializers.IntegerField(write_only=True, allow_null=True, default=RoleType.OPERATOR)
    # data additional
    volcan_issuer_id = serializers.CharField(max_length=3, write_only=True, allow_null=True, allow_blank=True)

    class Meta:
        model = Operator
        fields = ('id', 'username', 'password', 'first_name', 'last_name', 'second_last_name',
                  'phone', 'email', 'role', 'profile_id',  'volcan_issuer_id', 'is_active',
                  'created_at', 'updated_at')
        # read_only_fields = ('active',)

    def validate(self, data):
        data = super(OperatorSerializer, self).validate(data)
        username = data.get('username', None)
        profile_id = data.pop('profile_id', None)
        volcan_issuer_id = data.pop('volcan_issuer_id', None)
        request = self.context['request']
        user = request.user
        profile = None
        company = None if not self.instance else self.instance.company

        if profile_id and is_valid_uuid(profile_id):
            profile = Profile.objects.filter(unique_id=profile_id).first()

        if volcan_issuer_id:
            company = Company.objects.filter(volcan_issuer_id=volcan_issuer_id).first()

        data['company'] = company

        if not self.instance:
            if not profile:
                password = data.get('password', settings.DEFAULT_PASSWORD)

                first_name = data.get('first_name', None)
                last_name = data.get('last_name', None)
                email = data.get('email', None)
                if not username and email:
                    username = email

                if not username or not password:
                    raise CustomValidationError(detail={'username': _(u'Username es requerido.')},
                                                code='username_required')
                if not first_name or not last_name:
                    raise CustomValidationError(detail={'first_name': _('Nombre y apellidos son requeridos.')},
                                                code='profile_required')
                if User.objects.filter(username=username).exists():
                    raise CustomValidationError(detail={'username': _(u'Hay un usuario con el mismo correo electrónico.')},
                                                code='username_exists')
            else:
                data['profile'] = profile
        elif username and User.objects.filter(username=username).exclude(id=self.instance.profile.user.id).exists():
            raise CustomValidationError(detail={'username': _(u'Hay un usuario con el mismo correo electrónico.')},
                                        code='username_exists')
        if self.instance:
            if self.instance.profile.role >= user.profile.role and self.instance.profile.id != user.profile.id:
                raise CustomValidationError(
                    detail={'username': _(u'No tiene permiso para actualizar un perfil que no sea el suyo.')},
                    code='no_permissions')
        return data

    def create(self, validated_data):
        profile = validated_data.pop('profile', None)

        company = validated_data.get('company', None)
        username = validated_data.pop('username', None)
        password = validated_data.pop('password', settings.DEFAULT_PASSWORD)
        role = validated_data.pop('role', RoleType.OPERATOR)
        group = Group.objects.get(id=role)
        first_name = validated_data.pop('first_name', '')
        last_name = validated_data.pop('last_name', '')
        second_last_name = validated_data.pop('second_last_name', '')
        phone = validated_data.pop('phone', '')
        email = validated_data.pop('email', '')

        if not profile:
            user = User.objects.create(username=username, first_name=first_name, last_name=last_name, email=email)
            user.set_password(password)
            user.groups.add(group)
            user.save()

            profile = user.profile
            profile.first_name = first_name
            profile.last_name = last_name
            profile.second_last_name = second_last_name
            profile.email = email
            profile.phone = phone
            profile.verification_email = True
            profile.role = role
            profile.save()

        validated_data['profile'] = profile
        validated_data['company'] = company
        validated_data['is_active'] = True

        with transaction.atomic():
            instance = super(OperatorSerializer, self).create(validated_data)

        return instance

    def update(self, instance, validated_data):
        username = validated_data.pop('username', instance.profile.user.username)
        password = validated_data.pop('password', None)
        profile = instance.profile

        first_name = validated_data.pop('first_name', profile.first_name)
        last_name = validated_data.pop('last_name', profile.last_name)
        second_last_name = validated_data.pop('second_last_name', profile.second_last_name)
        phone = validated_data.pop('phone', profile.phone)
        email = validated_data.pop('email', profile.email)
        role = validated_data.pop('role', profile.role)

        profile.first_name = first_name
        profile.last_name = last_name
        profile.second_last_name = second_last_name
        profile.email = email
        profile.phone = phone
        profile.role = role

        if profile.has_changed:
            profile.save()

        with transaction.atomic():
            instance = super(OperatorSerializer, self).update(instance, validated_data)

        if username and password:
            user = instance.profile.user
            if username:
                user.username = username
            if password:
                user.set_password(password)
            user.save()

        return instance

    def to_representation(self, instance):
        issuer = dict()

        if instance.company:
            issuer = {
                'id': str(instance.company.id),
                'name': instance.company.name,
                'volcan_issuer_id': instance.company.volcan_issuer_id
            }

        return {
            'id': str(instance.id),
            'username': instance.profile.user.username,
            'issuer': issuer,
            'profile': {
                'id': str(instance.profile.unique_id),
                'first_name': instance.profile.first_name,
                'last_name': instance.profile.last_name,
                'second_last_name': instance.profile.second_last_name,
                'email': instance.profile.email,
                'phone': instance.profile.phone,
                'role': instance.profile.role,
            },
            'is_active': instance.is_active
        }


class CreacionEnteSerializer(serializers.Serializer):
    CIF = serializers.CharField(max_length=15, required=False, default="", allow_blank=True)
    PERSONERIA = serializers.CharField(max_length=1, required=False, default="", allow_blank=True)
    TIPO_IDENTIFICACION = serializers.CharField(max_length=2, required=False, default="", allow_blank=True)
    DOCUMENTO_IDENTIFICACION = serializers.CharField(max_length=20, required=False, default="", allow_blank=True)
    PRIMER_NOMBRE = serializers.CharField(max_length=15, required=False, default="", allow_blank=True)
    SEGUNDO_NOMBRE = serializers.CharField(max_length=15, required=False, default="", allow_blank=True)
    PRIMER_APELLIDO = serializers.CharField(max_length=15, required=False, default="", allow_blank=True)
    SEGUNDO_APELLIDO = serializers.CharField(max_length=15, required=False, default="", allow_blank=True)
    APELLIDO_CASADA = serializers.CharField(max_length=15, required=False, default="", allow_blank=True)
    FECHA_NACIMIENTO = serializers.CharField(max_length=8, required=False, default="", allow_blank=True)
    SEXO = serializers.CharField(max_length=1, required=False, default="", allow_blank=True)
    ESTADO_CIVIL = serializers.CharField(max_length=2, required=False, default="", allow_blank=True)
    PROFESION = serializers.CharField(max_length=2, required=False, default="", allow_blank=True)
    SEGURO_SOCIAL = serializers.CharField(max_length=25, required=False, default="", allow_blank=True)
    PAIS_NACIMIENTO = serializers.CharField(max_length=3, required=False, default="", allow_blank=True)
    PAIS_RESIDENCIA = serializers.CharField(max_length=3, required=False, default="", allow_blank=True)
    NACIONALIDAD = serializers.CharField(max_length=3, required=False, default="", allow_blank=True)
    CODIGO_PROVINCIA = serializers.CharField(max_length=3, required=False, default="", allow_blank=True)
    CODIGO_CANTON = serializers.CharField(max_length=5, required=False, default="", allow_blank=True)
    CODIGO_DISTRITO = serializers.CharField(max_length=12, required=False, default="", allow_blank=True)
    DIRECCION_1 = serializers.CharField(max_length=50, required=False, default="", allow_blank=True)
    DIRECCION_2 = serializers.CharField(max_length=50, required=False, default="", allow_blank=True)
    CODIGO_POSTAL = serializers.CharField(max_length=10, required=False, default="", allow_blank=True)
    TELEFONO_CASA = serializers.CharField(max_length=12, required=False, default="", allow_blank=True)
    CELULAR = serializers.CharField(max_length=12, required=False, default="", allow_blank=True)
    TELEFONO_OFICINA = serializers.CharField(max_length=12, required=False, default="", allow_blank=True)
    EMAIL_PERSONAL = serializers.EmailField(max_length=100, required=False, default="", allow_blank=True)
    EMAIL_OFICINA = serializers.EmailField(max_length=100, required=False, default="", allow_blank=True)
    LUGAR_TRABAJO = serializers.CharField(max_length=40, required=False, default="", allow_blank=True)
    DIRECCION_1_TRABAJO = serializers.CharField(max_length=50, required=False, default="", allow_blank=True)
    DIRECCION_2_TRABAJO = serializers.CharField(max_length=50, required=False, default="", allow_blank=True)
    PUESTO = serializers.CharField(max_length=20, required=False, default="", allow_blank=True)
    INGRESO_MENSUAL = serializers.CharField(max_length=15, required=False, default="", allow_blank=True)
    FECHA_INGRESO_TRABAJO = serializers.CharField(max_length=8, required=False, default="", allow_blank=True)
    OFICINA_EXT = serializers.CharField(max_length=5, required=False, default="", allow_blank=True)
    NOMBRE_CONYUGUE = serializers.CharField(max_length=20, required=False, default="", allow_blank=True)
    APELLIDO_CONYUGUE = serializers.CharField(max_length=20, required=False, default="", allow_blank=True)
    CEDULA_CONYUGUE = serializers.CharField(max_length=20, required=False, default="", allow_blank=True)
    NOMBRE_PADRE = serializers.CharField(max_length=20, required=False, default="", allow_blank=True)
    APELLIDO_PADRE = serializers.CharField(max_length=20, required=False, default="", allow_blank=True)
    NOMBRE_MADRE = serializers.CharField(max_length=20, required=False, default="", allow_blank=True)
    APELLIDO_MADRE = serializers.CharField(max_length=20, required=False, default="", allow_blank=True)
    TIPO_GESTION = serializers.CharField(max_length=1, required=False, default="", allow_blank=True)
    EMISOR = serializers.CharField(max_length=3, required=False, default="", allow_blank=True)
    USUARIO_ATZ = serializers.CharField(max_length=10, required=False, default="", allow_blank=True)
    ACCESO_ATZ = serializers.CharField(max_length=50, required=False, default="", allow_blank=True)

    class Meta:
        fields = ('CIF', 'PERSONERIA', 'TIPO_IDENTIFICACION', 'DOCUMENTO_IDENTIFICACION',
                  'PRIMER_NOMBRE', 'SEGUNDO_NOMBRE', 'PRIMER_APELLIDO', 'SEGUNDO_APELLIDO', 'APELLIDO_CASADA',
                  'FECHA_NACIMIENTO', 'SEXO', 'ESTADO_CIVIL', 'PROFESION', 'SEGURO_SOCIAL', 'PAIS_NACIMIENTO',
                  'PAIS_RESIDENCIA', 'NACIONALIDAD', 'CODIGO_PROVINCIA', 'CODIGO_CANTON', 'CODIGO_DISTRITO',
                  'DIRECCION_1', 'DIRECCION_2', 'CODIGO_POSTAL', 'TELEFONO_CASA', 'CELULAR', 'TELEFONO_OFICINA',
                  'EMAIL_PERSONAL', 'EMAIL_OFICINA', 'LUGAR_TRABAJO', 'DIRECCION_1_TRABAJO', 'DIRECCION_2_TRABAJO',
                  'PUESTO', 'INGRESO_MENSUAL', 'FECHA_INGRESO_TRABAJO', 'OFICINA_EXT', 'NOMBRE_CONYUGUE',
                  'APELLIDO_CONYUGUE', 'CEDULA_CONYUGUE', 'NOMBRE_PADRE', 'APELLIDO_PADRE', 'NOMBRE_MADRE',
                  'APELLIDO_MADRE', 'TIPO_GESTION', 'EMISOR', 'USUARIO_ATZ', 'ACCESO_ATZ')

    def validate(self, data):
        data = super(CreacionEnteSerializer, self).validate(data)
        email_personal = data.get('EMAIL_PERSONAL', "").strip()
        email_oficina = data.get('EMAIL_OFICINA', "").strip()
        emisor = data.get('EMISOR', '').strip()

        if len(email_personal) == 0 and len(email_oficina) == 0:
            raise CustomValidationError(detail=u'Email es requerido', code='400')

        if len(emisor) == 0:
            raise CustomValidationError(detail=u'Emisor es requerido', code='400')
        return data


class CreacionEnteSectorizacionSerializer(serializers.Serializer):
    CIF = serializers.CharField(max_length=15, required=False, default="", allow_blank=True)
    PERSONERIA = serializers.CharField(max_length=1, required=False, default="", allow_blank=True)
    TIPO_IDENTIFICACION = serializers.CharField(max_length=2, required=False, default="", allow_blank=True)
    DOCUMENTO_IDENTIFICACION = serializers.CharField(max_length=20, required=False, default="", allow_blank=True)
    PRIMER_NOMBRE = serializers.CharField(max_length=15, required=False, default="", allow_blank=True)
    SEGUNDO_NOMBRE = serializers.CharField(max_length=15, required=False, default="", allow_blank=True)
    PRIMER_APELLIDO = serializers.CharField(max_length=15, required=False, default="", allow_blank=True)
    SEGUNDO_APELLIDO = serializers.CharField(max_length=15, required=False, default="", allow_blank=True)
    APELLIDO_CASADA = serializers.CharField(max_length=15, required=False, default="", allow_blank=True)
    FECHA_NACIMIENTO = serializers.CharField(max_length=8, required=False, default="", allow_blank=True)
    SEXO = serializers.CharField(max_length=1, required=False, default="", allow_blank=True)
    ESTADO_CIVIL = serializers.CharField(max_length=2, required=False, default="", allow_blank=True)
    PROFESION = serializers.CharField(max_length=2, required=False, default="", allow_blank=True)
    SEGURO_SOCIAL = serializers.CharField(max_length=25, required=False, default="", allow_blank=True)
    PAIS_NACIMIENTO = serializers.CharField(max_length=3, required=False, default="", allow_blank=True)
    PAIS_RESIDENCIA = serializers.CharField(max_length=3, required=False, default="", allow_blank=True)
    NACIONALIDAD = serializers.CharField(max_length=3, required=False, default="", allow_blank=True)
    CODIGO_PROVINCIA = serializers.CharField(max_length=3, required=False, default="", allow_blank=True)
    CODIGO_CANTON = serializers.CharField(max_length=5, required=False, default="", allow_blank=True)
    CODIGO_DISTRITO = serializers.CharField(max_length=12, required=False, default="", allow_blank=True)
    DIRECCION_1 = serializers.CharField(max_length=50, required=False, default="", allow_blank=True)
    DIRECCION_2 = serializers.CharField(max_length=50, required=False, default="", allow_blank=True)
    DIRECCION_3 = serializers.CharField(max_length=50, required=False, default="", allow_blank=True)
    DIRECCION_4 = serializers.CharField(max_length=50, required=False, default="", allow_blank=True)
    DIRECCION_5 = serializers.CharField(max_length=50, required=False, default="", allow_blank=True)
    CODIGO_POSTAL = serializers.CharField(max_length=10, required=False, default="", allow_blank=True)
    TELEFONO_CASA = serializers.CharField(max_length=12, required=False, default="", allow_blank=True)
    CELULAR = serializers.CharField(max_length=12, required=False, default="", allow_blank=True)
    TELEFONO_OFICINA = serializers.CharField(max_length=12, required=False, default="", allow_blank=True)
    EMAIL_PERSONAL = serializers.EmailField(max_length=100, required=False, default="", allow_blank=True)
    EMAIL_OFICINA = serializers.EmailField(max_length=100, required=False, default="", allow_blank=True)
    LUGAR_TRABAJO = serializers.CharField(max_length=40, required=False, default="", allow_blank=True)
    CODIGO_PROVINCIA_TRABAJO = serializers.CharField(max_length=3, required=False, default="", allow_blank=True)
    CODIGO_CANTON_TRABAJO = serializers.CharField(max_length=5, required=False, default="", allow_blank=True)
    CODIGO_DISTRITO_TRABAJO = serializers.CharField(max_length=12, required=False, default="", allow_blank=True)
    DIRECCION_1_TRABAJO = serializers.CharField(max_length=50, required=False, default="", allow_blank=True)
    DIRECCION_2_TRABAJO = serializers.CharField(max_length=50, required=False, default="", allow_blank=True)
    DIRECCION_3_TRABAJO = serializers.CharField(max_length=50, required=False, default="", allow_blank=True)
    DIRECCION_4_TRABAJO = serializers.CharField(max_length=50, required=False, default="", allow_blank=True)
    DIRECCION_5_TRABAJO = serializers.CharField(max_length=50, required=False, default="", allow_blank=True)
    PUESTO = serializers.CharField(max_length=20, required=False, default="", allow_blank=True)
    INGRESO_MENSUAL = serializers.CharField(max_length=15, required=False, default="", allow_blank=True)
    FECHA_INGRESO_TRABAJO = serializers.CharField(max_length=8, required=False, default="", allow_blank=True)
    OFICINA_EXT = serializers.CharField(max_length=5, required=False, default="", allow_blank=True)
    NOMBRE_CONYUGUE = serializers.CharField(max_length=20, required=False, default="", allow_blank=True)
    APELLIDO_CONYUGUE = serializers.CharField(max_length=20, required=False, default="", allow_blank=True)
    CEDULA_CONYUGUE = serializers.CharField(max_length=20, required=False, default="", allow_blank=True)
    NOMBRE_PADRE = serializers.CharField(max_length=20, required=False, default="", allow_blank=True)
    APELLIDO_PADRE = serializers.CharField(max_length=20, required=False, default="", allow_blank=True)
    NOMBRE_MADRE = serializers.CharField(max_length=20, required=False, default="", allow_blank=True)
    APELLIDO_MADRE = serializers.CharField(max_length=20, required=False, default="", allow_blank=True)
    TIPO_GESTION = serializers.CharField(max_length=1, required=False, default="", allow_blank=True)
    EMISOR = serializers.CharField(max_length=3, required=False, default="", allow_blank=True)
    USUARIO_ATZ = serializers.CharField(max_length=10, required=False, default="", allow_blank=True)
    ACCESO_ATZ = serializers.CharField(max_length=50, required=False, default="", allow_blank=True)

    class Meta:
        fields = ('CIF', 'PERSONERIA', 'TIPO_IDENTIFICACION', 'DOCUMENTO_IDENTIFICACION',
                  'PRIMER_NOMBRE', 'SEGUNDO_NOMBRE', 'PRIMER_APELLIDO', 'SEGUNDO_APELLIDO', 'APELLIDO_CASADA',
                  'FECHA_NACIMIENTO', 'SEXO', 'ESTADO_CIVIL', 'PROFESION', 'SEGURO_SOCIAL', 'PAIS_NACIMIENTO',
                  'PAIS_RESIDENCIA', 'NACIONALIDAD', 'CODIGO_PROVINCIA', 'CODIGO_CANTON', 'CODIGO_DISTRITO',
                  'DIRECCION_1', 'DIRECCION_2', 'DIRECCION_3', 'DIRECCION_4', 'DIRECCION_5', 'CODIGO_POSTAL',
                  'TELEFONO_CASA', 'CELULAR', 'TELEFONO_OFICINA', 'EMAIL_PERSONAL', 'EMAIL_OFICINA', 'LUGAR_TRABAJO',
                  'CODIGO_PROVINCIA_TRABAJO', 'CODIGO_CANTON_TRABAJO', 'CODIGO_DISTRITO_TRABAJO',
                  'DIRECCION_1_TRABAJO', 'DIRECCION_2_TRABAJO', 'DIRECCION_3_TRABAJO', 'DIRECCION_4_TRABAJO',
                  'DIRECCION_5_TRABAJO', 'PUESTO', 'INGRESO_MENSUAL', 'FECHA_INGRESO_TRABAJO', 'OFICINA_EXT',
                  'NOMBRE_CONYUGUE', 'APELLIDO_CONYUGUE', 'CEDULA_CONYUGUE', 'NOMBRE_PADRE', 'APELLIDO_PADRE',
                  'NOMBRE_MADRE', 'APELLIDO_MADRE', 'TIPO_GESTION', 'EMISOR', 'USUARIO_ATZ', 'ACCESO_ATZ')

    def validate(self, data):
        data = super(CreacionEnteSectorizacionSerializer, self).validate(data)
        email_personal = data.get('EMAIL_PERSONAL', "").strip()
        email_oficina = data.get('EMAIL_OFICINA', "").strip()
        emisor = data.get('EMISOR', '').strip()

        if len(email_personal) == 0 and len(email_oficina) == 0:
            raise CustomValidationError(detail=u'Email es requerido', code='400')

        if len(emisor) == 0:
            raise CustomValidationError(detail=u'Emisor es requerido', code='400')
        return data


class AltaCuentaTarjetaSerializer(serializers.Serializer):
    ID_ENTE_OWNER = serializers.CharField(max_length=20, required=False, default="", allow_blank=True)
    NOMBRE_TARJETA = serializers.CharField(max_length=30, required=False, default="", allow_blank=True)
    TIPO_TARJETA = serializers.CharField(max_length=1, required=False, default="", allow_blank=True)
    TARJETA_PREEXPEDIDA = serializers.CharField(max_length=22, required=False, default="", allow_blank=True)
    ID_ENTE_ADDITIONAL = serializers.CharField(max_length=20, required=False, default="", allow_blank=True)
    TARJETA_VIRTUAL = serializers.CharField(max_length=1, required=False, default="", allow_blank=True)
    PRODUCTO_BIN = serializers.CharField(max_length=9, required=False, default="", allow_blank=True)
    LIMITE_CRED_TITULAR = serializers.CharField(max_length=19, required=False, default="", allow_blank=True)
    LIMITE_CONSUMO_ADICIONAL = serializers.CharField(max_length=19, required=False, default="", allow_blank=True)
    CICLO_CORTE_TITULAR = serializers.CharField(max_length=2, required=False, default="", allow_blank=True)
    PLAN_TITULAR = serializers.CharField(max_length=10, required=False, default="", allow_blank=True)
    CODIGO_LEALTAD_TITULAR = serializers.CharField(max_length=3, required=False, default="", allow_blank=True)
    ENVIO_EDC_TITULAR = serializers.CharField(max_length=1, required=False, default="", allow_blank=True)
    EMAIL_EDC_TITULAR = serializers.CharField(max_length=100, required=False, default="", allow_blank=True)
    DIRECCION_1_EDC_TITULAR = serializers.CharField(max_length=50, required=False, default="", allow_blank=True)
    DIRECCION_2_EDC_TITULAR = serializers.CharField(max_length=50, required=False, default="", allow_blank=True)
    CIUDAD_EDC_TITULAR = serializers.CharField(max_length=20, required=False, default="", allow_blank=True)
    PROVINCIA_EDC_TITULAR = serializers.CharField(max_length=40, required=False, default="", allow_blank=True)
    CODIGO_POSTAL_EDC_TITULAR = serializers.CharField(max_length=20, required=False, default="", allow_blank=True)
    PAIS_EDC_TITULAR = serializers.CharField(max_length=3, required=False, default="", allow_blank=True)
    IBAN_INTERNACIONAL = serializers.CharField(max_length=40, required=False, default="", allow_blank=True)
    IBAN_LOCAL = serializers.CharField(max_length=40, required=False, default="", allow_blank=True)
    VENDEDORES_TC = serializers.CharField(max_length=10, required=False, default="", allow_blank=True)
    INDICADOR_POLIZA = serializers.CharField(max_length=1, required=False, default="", allow_blank=True)
    EMISOR = serializers.CharField(max_length=3, required=False, default="", allow_blank=True)
    USUARIO_ATZ = serializers.CharField(max_length=10, required=False, default="", allow_blank=True)
    ACCESO_ATZ = serializers.CharField(max_length=50, required=False, default="", allow_blank=True)

    class Meta:
        fields = ('ID_ENTE_OWNER', 'NOMBRE_TARJETA', 'TIPO_TARJETA', 'TARJETA_PREEXPEDIDA',
                  'ID_ENTE_ADDITIONAL', 'TARJETA_VIRTUAL', 'PRODUCT_BIN', 'LIMITE_CRED_TITULAR',
                  'LIMITE_CONSUMO_ADICIONAL', 'CICLO_CORTE_TITULAR', 'PLAN_TITULAR', 'CODIGO_LEALTAD_TITULAR',
                  'ENVIO_EDC_TITULAR', 'EMAIL_EDC_TITULAR', 'DIRECCION_1_EDC_TITULAR', 'DIRECCION_2_EDC_TITULAR',
                  'CIUDAD_EDC_TITULAR', 'PROVINCIA_EDC_TITULAR', 'CODIGO_POSTAL_EDC_TITULAR', 'PAIS_EDC_TITULAR',
                  'IBAN_INTERNACIONAL', 'IBAN_LOCAL', 'VENDEDORES_TC', 'INDICADOR_POLIZA',
                  'EMISOR', 'USUARIO_ATZ', 'ACCESO_ATZ')

    def validate(self, data):
        data = super(AltaCuentaTarjetaSerializer, self).validate(data)
        card_name = data.get('NOMBRE_TARJETA', "").strip()
        type_card = data.get('TIPO_TARJETA', "").strip()
        card_virtual = data.get('TARJETA_VIRTUAL', "").strip()
        titular_shipment = data.get('ENVIO_EDC_TITULAR', "").strip()
        emisor = data.get('EMISOR', '').strip()

        data['NOMBRE_TARJETA'] = card_name
        data['TIPO_TARJETA'] = type_card
        data['TARJETA_VIRTUAL'] = card_virtual
        data['ENVIO_EDC_TITULAR'] = titular_shipment
        data['EMISOR'] = emisor

        if len(card_name) == 0:
            raise CustomValidationError(detail=u'Nombre de tarjeta es requerido', code='400')

        if len(type_card) == 0:
            raise CustomValidationError(detail=u'Tipo de tarjeta es requerido', code='400')

        # if len(card_virtual) == 0:
        #     raise CustomValidationError(detail=u'Valor tarjeta virtual es requerido', code='400')
        #
        # if len(titular_shipment) == 0:
        #     raise CustomValidationError(detail=u'Valor tarjeta virtual es requerido', code='400')

        if len(emisor) == 0:
            raise CustomValidationError(detail=u'Emisor es requerido', code='400')

        return data


class ConsultaCuentaSerializer(serializers.Serializer):
    CUENTA = serializers.CharField(max_length=15, required=False, default="", allow_blank=True)
    CIF = serializers.CharField(max_length=15, required=False, default="", allow_blank=True)
    ID_OWNER = serializers.CharField(max_length=15, required=False, default="", allow_blank=True)
    TIPO_IDENTIFICACION = serializers.CharField(max_length=2, required=False, default="", allow_blank=True)
    DOC_IDENTIFICACION = serializers.CharField(max_length=20, required=False, default="", allow_blank=True)
    MONEDA = serializers.CharField(max_length=3, required=False, default="", allow_blank=True)
    EMISOR = serializers.CharField(max_length=3, required=False, default="", allow_blank=True)
    USUARIO_ATZ = serializers.CharField(max_length=10, required=False, default="", allow_blank=True)
    ACCESO_ATZ = serializers.CharField(max_length=50, required=False, default="", allow_blank=True)

    class Meta:
        fields = ('CUENTA', 'CIF', 'ID_OWNER', 'TIPO_IDENTIFICACION', 'DOC_IDENTIFICACION',
                  'MONEDA', 'EMISOR', 'USUARIO_ATZ', 'ACCESO_ATZ')

    def validate(self, data):
        data = super(ConsultaCuentaSerializer, self).validate(data)
        cuenta = data.get('CUENTA', "").strip()
        cif = data.get('CIF', "").strip()
        id_owner = data.get('ID_OWNER', "").strip()
        tipo_identificacion = data.get('TIPO_IDENTIFICACION', "").strip()
        doc_identificacion = data.get('DOC_IDENTIFICACION', "").strip()
        emisor = data.get('EMISOR', '').strip()

        data['CUENTA'] = cuenta
        data['CIF'] = cif
        data['ID_OWNER'] = id_owner
        data['TIPO_IDENTIFICACION'] = tipo_identificacion
        data['DOC_IDENTIFICACION'] = doc_identificacion

        if len(cuenta) == 0 and len(cif) == 0 and len(id_owner) == 0 and len(tipo_identificacion) == 0 and len(
                doc_identificacion) == 0:
            raise CustomValidationError(detail=u'No fue proporcionado ningun filtro para hacer la busqueda',
                                        code='400')
        if len(emisor) == 0:
            raise CustomValidationError(detail=u'Emisor es requerido', code='400')
        return data


class ConsultaTarjetaSerializer(serializers.Serializer):
    TARJETA = serializers.CharField(max_length=22, required=False, default="", allow_blank=True)
    CIF = serializers.CharField(max_length=15, required=False, default="", allow_blank=True)
    ID_OWNER = serializers.CharField(max_length=15, required=False, default="", allow_blank=True)
    TIPO_IDENTIFICACION = serializers.CharField(max_length=2, required=False, default="", allow_blank=True)
    DOC_IDENTIFICACION = serializers.CharField(max_length=20, required=False, default="", allow_blank=True)
    EMISOR = serializers.CharField(max_length=3, required=False, default="", allow_blank=True)
    USUARIO_ATZ = serializers.CharField(max_length=10, required=False, default="", allow_blank=True)
    ACCESO_ATZ = serializers.CharField(max_length=50, required=False, default="", allow_blank=True)

    class Meta:
        fields = ('TARJETA', 'CIF', 'ID_OWNER', 'TIPO_IDENTIFICACION', 'DOC_IDENTIFICACION',
                  'EMISOR', 'USUARIO_ATZ', 'ACCESO_ATZ')

    def validate(self, data):
        data = super(ConsultaTarjetaSerializer, self).validate(data)
        tarjeta = data.get('TARJETA', "").strip()
        cif = data.get('CIF', "").strip()
        id_owner = data.get('ID_OWNER', "").strip()
        tipo_identificacion = data.get('TIPO_IDENTIFICACION', "").strip()
        doc_identificacion = data.get('DOC_IDENTIFICACION', "").strip()
        emisor = data.get('EMISOR', '').strip()

        data['TARJETA'] = tarjeta
        data['CIF'] = cif
        data['ID_OWNER'] = id_owner
        data['TIPO_IDENTIFICACION'] = tipo_identificacion
        data['DOC_IDENTIFICACION'] = doc_identificacion

        if len(tarjeta) == 0 and len(cif) == 0 and len(id_owner) == 0 and len(tipo_identificacion) == 0 and len(
                doc_identificacion) == 0:
            raise CustomValidationError(detail=u'No fue proporcionado ningun filtro para hacer la busqueda',
                                        code='400')
        if len(emisor) == 0:
            raise CustomValidationError(detail=u'Emisor es requerido', code='400')
        return data


class CambioPINSerializer(serializers.Serializer):
    TARJETA = serializers.CharField(max_length=22, required=False, default="", allow_blank=True)
    PIN = serializers.CharField(max_length=16, required=False, default="", allow_blank=True)
    EMISOR = serializers.CharField(max_length=3, required=False, default="", allow_blank=True)
    USUARIO_ATZ = serializers.CharField(max_length=10, required=False, default="", allow_blank=True)
    ACCESO_ATZ = serializers.CharField(max_length=50, required=False, default="", allow_blank=True)

    class Meta:
        fields = ('TARJETA', 'PIN', 'EMISOR', 'USUARIO_ATZ', 'ACCESO_ATZ')

    def validate(self, data):
        data = super(CambioPINSerializer, self).validate(data)
        tarjeta = data.get('TARJETA', "").strip()
        pin = data.get('PIN', "").strip()
        emisor = data.get('EMISOR', '').strip()

        data['TARJETA'] = tarjeta
        data['PIN'] = pin

        if len(tarjeta) == 0:
            raise CustomValidationError(detail=u'El numbero de tarjeta es requerido',
                                        code='422')
        if len(pin) == 0:
            raise CustomValidationError(detail=u'El nuevo PIN es requerido',
                                        code='422')
        if len(emisor) == 0:
            raise CustomValidationError(detail=u'Emisor es requerido', code='400')
        return data


class ExtrafinanciamientoSerializer(serializers.Serializer):
    TARJETA = serializers.CharField(max_length=22, required=False, default="", allow_blank=True)
    MONEDA = serializers.CharField(max_length=3, required=False, default="", allow_blank=True)
    IMPORTE = serializers.CharField(max_length=19, required=False, default="", allow_blank=True, allow_null=True)
    TASA = serializers.CharField(max_length=5, required=False, default="", allow_blank=True, allow_null=True)
    PLAZO = serializers.CharField(max_length=2, required=False, default="", allow_blank=True)
    REFERENCIA = serializers.CharField(max_length=12, required=False, default="", allow_blank=True)
    TIPO = serializers.CharField(max_length=1, required=False, default="", allow_blank=True)
    COMERCIO = serializers.CharField(max_length=40, required=False, default="", allow_blank=True)
    OFICINA = serializers.CharField(max_length=8, required=False, default="", allow_blank=True)
    EMISOR = serializers.CharField(max_length=3, required=False, default="", allow_blank=True)
    USUARIO_ATZ = serializers.CharField(max_length=10, required=False, default="", allow_blank=True)
    ACCESO_ATZ = serializers.CharField(max_length=10, required=False, default="", allow_blank=True)

    class Meta:
        fields = ('TARJETA', 'MONEDA', 'IMPORTE', 'TASA', 'PLAZO', 'REFERENCIA', 'TIPO',
                  'COMERCIO','OFICINA', 'EMISOR',  'USUARIO_ATZ', 'ACCESO_ATZ')

    def validate(self, data):
        data = super(ExtrafinanciamientoSerializer, self).validate(data)
        card = data.get('TARJETA', "").strip()
        amount = get_decimal_from_request_data(data, 'IMPORTE')
        tax = get_decimal_from_request_data(data, 'TASA')
        emisor = data.get('EMISOR', '').strip().upper()

        if isinstance(amount, Decimal):
            amounts = ("%.2f" % amount).split('.')
            data['IMPORTE'] = amounts[0].zfill(17) + amounts[1].zfill(2)

        if isinstance(tax, Decimal):
            taxes = ("%.2f" % tax).split('.')
            data['TASA'] = taxes[0].zfill(2) + taxes[1].zfill(2)

        data['TARJETA'] = card

        if len(card) == 0:
            raise CustomValidationError(detail=u'El numero de tarjeta es requerido',
                                        code='422')
        # if not importe.isnumeric():
        #     raise CustomValidationError(detail=u'El importe no es numerico',
        #                                 code='400')

        if len(emisor) == 0:
            raise CustomValidationError(detail=u'Emisor es requerido', code='400')

        data['EMISOR'] = emisor

        if emisor == "CMF":
            # data['OFICINA'] = "CMF00007"
            pass
        elif emisor == "FID":
            data['OFICINA'] = "0002"
        elif emisor == 'GMO':
            data['OFICINA'] = "GMG002"
        return data


class CambioLimitesSerializer(serializers.Serializer):
    CUENTA = serializers.CharField(max_length=15, required=False, default="", allow_blank=True)
    TARJETA = serializers.CharField(max_length=22, required=False, default="", allow_blank=True)
    LIMITE_CR = serializers.CharField(max_length=19, required=False, default="", allow_blank=True, allow_null=True)
    LIMITE_CON = serializers.CharField(max_length=19, required=False, default="", allow_blank=True, allow_null=True)
    LIMITE_EXTRA = serializers.CharField(max_length=19, required=False, default="", allow_blank=True, allow_null=True)
    MONEDA = serializers.CharField(max_length=3, required=False, default="", allow_blank=True)
    REFERENCIA = serializers.CharField(max_length=12, required=False, default="", allow_blank=True)
    EMISOR = serializers.CharField(max_length=3, required=False, default="", allow_blank=True)
    USUARIO_ATZ = serializers.CharField(max_length=10, required=False, default="", allow_blank=True)
    ACCESO_ATZ = serializers.CharField(max_length=10, required=False, default="", allow_blank=True)

    class Meta:
        fields = ('CUENTA', 'TARJETA', 'LIMITE_CR', 'LIMITE_CON', 'LIMITE_EXTRA', 'MONEDA', 'REFERENCIA',
                  'EMISOR', 'USUARIO_ATZ', 'ACCESO_ATZ')

    def validate(self, data):
        data = super(CambioLimitesSerializer, self).validate(data)
        account = data.get('CUENTA', "").strip()
        card = data.get('TARJETA', "").strip()
        limite_cr = get_decimal_from_request_data(data, 'LIMITE_CR')
        limite_con = get_decimal_from_request_data(data, 'LIMITE_CON')
        limite_extra = get_decimal_from_request_data(data, 'LIMITE_EXTRA')
        emisor = data.get('EMISOR', '').strip()

        if isinstance(limite_cr, Decimal):
            limits_cr = ("%.2f" % get_decimal_from_request_data(data, 'LIMITE_CR')).split('.')
            data['LIMITE_CR'] = limits_cr[0].zfill(17) + limits_cr[1].zfill(2)

        if isinstance(limite_con, Decimal):
            limits_con = ("%.2f" % get_decimal_from_request_data(data, 'LIMITE_CON')).split('.')
            data['LIMITE_CON'] = limits_con[0].zfill(17) + limits_con[1].zfill(2)

        if isinstance(limite_extra, Decimal):
            limits_extra = ("%.2f" % get_decimal_from_request_data(data, 'LIMITE_EXTRA')).split('.')
            data['LIMITE_EXTRA'] = limits_extra[0].zfill(17) + limits_extra[1].zfill(2)

        data['TARJETA'] = card
        data['CUENTA'] = account

        if len(card) == 0 and len(account) == 0:
            raise CustomValidationError(detail=u'El numero de tarjeta o cuenta es requerido',
                                        code='400')

        if len(emisor) == 0:
            raise CustomValidationError(detail=u'Emisor es requerido', code='400')
        return data


class CambioEstatusTDCSerializer(serializers.Serializer):
    TARJETA = serializers.CharField(max_length=22, required=False, default="", allow_blank=True)
    CUENTA = serializers.CharField(max_length=15, required=False, default="", allow_blank=True)
    ESTATUS = serializers.CharField(max_length=2, required=False, default="", allow_blank=True)
    MOTIVO = serializers.CharField(max_length=40, required=False, default="", allow_blank=True)
    REFERENCIA = serializers.CharField(max_length=12, required=False, default="", allow_blank=True)
    EMISOR = serializers.CharField(max_length=3, required=False, default="", allow_blank=True)
    USUARIO_ATZ = serializers.CharField(max_length=10, required=False, default="", allow_blank=True)
    ACCESO_ATZ = serializers.CharField(max_length=10, required=False, default="", allow_blank=True)

    class Meta:
        fields = ('TARJETA', 'CUENTA', 'ESTATUS', 'MOTIVO', 'REFERENCIA',
                  'EMISOR', 'USUARIO_ATZ', 'ACCESO_ATZ')

    def validate(self, data):
        data = super(CambioEstatusTDCSerializer, self).validate(data)
        card = data.get('TARJETA', "").strip()
        account = data.get('CUENTA', "").strip()
        emisor = data.get('EMISOR', '').strip()

        data['TARJETA'] = card
        data['CUENTA'] = account
        if len(card) == 0 and len(account) == 0:
            raise CustomValidationError(detail=u'El numero de tarjeta o cuenta es requerido',
                                        code='400')
        if len(emisor) == 0:
            raise CustomValidationError(detail=u'Emisor es requerido', code='400')
        return data


class ReposicionTarjetasSerializer(serializers.Serializer):
    TARJETA = serializers.CharField(max_length=22, required=False, default="", allow_blank=True)
    TIPO_USO = serializers.CharField(max_length=1, required=False, default="", allow_blank=True)
    EMISION = serializers.CharField(max_length=1, required=False, default="", allow_blank=True)
    TARJETA_ASIGNADA = serializers.CharField(max_length=22, required=False, default="", allow_blank=True)
    MOTIVO_REPO = serializers.CharField(max_length=30, required=False, default="", allow_blank=True)
    OFICINA_ENTREGA = serializers.CharField(max_length=8, required=False, default="", allow_blank=True)
    NOMBRE_TARJETA = serializers.CharField(max_length=30, required=False, default="", allow_blank=True)
    REFERENCIA = serializers.CharField(max_length=12, required=False, default="", allow_blank=True)
    EMISOR = serializers.CharField(max_length=3, required=False, default="", allow_blank=True)
    USUARIO_ATZ = serializers.CharField(max_length=10, required=False, default="", allow_blank=True)
    ACCESO_ATZ = serializers.CharField(max_length=10, required=False, default="", allow_blank=True)

    class Meta:
        fields = ('TARJETA', 'TIPO_USO', 'EMISION', 'TARJETA_ASIGNADA', 'MOTIVO_REPO', 'OFICINA_ENTREGA',
                  'NOMBRE_TARJETA', 'REFERENCIA', 'EMISOR', 'USUARIO_ATZ', 'ACCESO_ATZ')

    def validate(self, data):
        data = super(ReposicionTarjetasSerializer, self).validate(data)
        card = data.get('TARJETA', "").strip()
        # card_assigned = data.get('TARJETA_ASIGNADA', "").strip()
        emisor = data.get('EMISOR', '').strip()

        data['TARJETA'] = card
        # data['TARJETA_ASIGNADA'] = card_assigned
        if len(card) == 0:
            raise CustomValidationError(detail=u'El numero de tarjeta es requerido',
                                        code='400')
        if len(emisor) == 0:
            raise CustomValidationError(detail=u'Emisor es requerido', code='400')
        return data


class GestionTransaccionesSerializer(serializers.Serializer):
    TARJETA = serializers.CharField(max_length=35, required=False, default="", allow_blank=True)
    TRANSACCION = serializers.CharField(max_length=6, required=False, default="", allow_blank=True)
    IMPORTE = serializers.CharField(max_length=19, required=False, default="", allow_blank=True, allow_null=True)
    MONEDA = serializers.CharField(max_length=3, required=False, default="", allow_blank=True)
    FECHA_TRX = serializers.CharField(max_length=8, required=False, default="", allow_blank=True)
    HORA_TRX = serializers.CharField(max_length=6, required=False, default="", allow_blank=True)
    CVV2 = serializers.CharField(max_length=3, required=False, default="", allow_blank=True)
    FECVENTO = serializers.CharField(max_length=4, required=False, default="", allow_blank=True)
    FINANCIABLE = serializers.CharField(max_length=1, required=False, default="", allow_blank=True)
    CHEQUE = serializers.CharField(max_length=20, required=False, default="", allow_blank=True)
    PLAZA = serializers.CharField(max_length=2, required=False, default="", allow_blank=True)
    NO_FINANCIAMIENTO = serializers.CharField(max_length=10, required=False, default="", allow_blank=True)
    REFERENCIA = serializers.CharField(max_length=12, required=False, default="", allow_blank=True)
    ORIGEN_MOV = serializers.CharField(max_length=3, required=False, default="", allow_blank=True)
    DOC_OPER = serializers.CharField(max_length=10, required=False, default="", allow_blank=True)
    AUTORIZACION = serializers.CharField(max_length=6, required=False, default="", allow_blank=True)
    COMERCIO = serializers.CharField(max_length=24, required=False, default="", allow_blank=True)
    CIUDAD = serializers.CharField(max_length=13, required=False, default="", allow_blank=True)
    PAIS = serializers.CharField(max_length=3, required=False, default="", allow_blank=True)
    SUCURSAL = serializers.CharField(max_length=8, required=False, default="", allow_blank=True)
    EMISOR = serializers.CharField(max_length=3, required=False, default="", allow_blank=True)
    USUARIO_ATZ = serializers.CharField(max_length=10, required=False, default="", allow_blank=True)
    ACCESO_ATZ = serializers.CharField(max_length=10, required=False, default="", allow_blank=True)

    class Meta:
        fields = ('TARJETA', 'TRANSACCION', 'IMPORTE', 'MONEDA', 'FECHA_TRX', 'HORA_TRX', 'CVV2', 'FECVENTO',
                  'FINANCIABLE', 'CHEQUE', 'PLAZA', 'NO_FINANCIAMIENTO', 'REFERENCIA', 'ORIGEN_MOV', 'DOC_OPER',
                  'AUTORIZACION', 'COMERCIO', 'CIUDAD', 'PAIS', 'SUCURSAL', 'EMISOR', 'USUARIO_ATZ', 'ACCESO_ATZ')

    def validate(self, data):
        data = super(GestionTransaccionesSerializer, self).validate(data)
        card = data.get('TARJETA', "").strip()
        amount = get_decimal_from_request_data(data, 'IMPORTE')
        emisor = data.get('EMISOR', '').strip()

        if isinstance(amount, Decimal):
            amounts = ("%.2f" % amount).split('.')
            data['IMPORTE'] = amounts[0].zfill(17) + amounts[1].zfill(2)

        if len(card) == 0:
            raise CustomValidationError(detail=u'El numero de tarjeta es requerido',
                                        code='400')
        # if not importe.isnumeric():
        #     raise CustomValidationError(detail=u'El importe no es numerico',
        #                                 code='400')

        data['TARJETA'] = card

        if len(emisor) == 0:
            raise CustomValidationError(detail=u'Emisor es requerido', code='400')
        return data


class ConsultaEnteSerializer(serializers.Serializer):
    TARJETA = serializers.CharField(max_length=22, required=False, default="", allow_blank=True)
    ID_ENTE = serializers.CharField(max_length=20, required=False, default="", allow_blank=True)
    CIF_ENTE = serializers.CharField(max_length=15, required=False, default="", allow_blank=True)
    TIPO_IDENTIFICACION = serializers.CharField(max_length=2, required=False, default="", allow_blank=True)
    DOCUMENTO_IDENTIFICACION = serializers.CharField(max_length=20, required=False, default="", allow_blank=True)
    EMISOR = serializers.CharField(max_length=3, required=False, default="", allow_blank=True)
    USUARIO_ATZ = serializers.CharField(max_length=10, required=False, default="", allow_blank=True)
    ACCESO_ATZ = serializers.CharField(max_length=50, required=False, default="", allow_blank=True)

    class Meta:
        fields = ('TARJETA', 'ID_ENTE', 'CIF_ENTE', 'TIPO_IDENTIFICACION', 'DOCUMENTO_IDENTIFICACION',
                  'EMISOR', 'USUARIO_ATZ', 'ACCESO_ATZ')

    def validate(self, data):
        data = super(ConsultaEnteSerializer, self).validate(data)
        card = data.get('TARJETA', "").strip()
        id_ente = data.get('ID_ENTE', "").strip()
        cif_ente = data.get('CIF_ENTE', "").strip()
        tipo_identificacion = data.get('TIPO_IDENTIFICACION', "").strip()
        doc_identificacion = data.get('DOCUMENTO_IDENTIFICACION', "").strip()
        emisor = data.get('EMISOR', '').strip()

        data['TARJETA'] = card
        data['ID_ENTE'] = id_ente
        data['CIF_ENTE'] = cif_ente
        data['TIPO_IDENTIFICACION'] = tipo_identificacion
        data['DOCUMENTO_IDENTIFICACION'] = doc_identificacion

        if len(card) == 0 and len(id_ente) == 0 and len(cif_ente) == 0 and len(tipo_identificacion) == 0 and len(
                doc_identificacion) == 0:
            raise CustomValidationError(detail=u'No fue proporcionado ningun filtro para hacer la busqueda',
                                        code='400')
        if len(emisor) == 0:
            raise CustomValidationError(detail=u'Emisor es requerido', code='400')
        return data


class ConsultaMovimientosSerializer(serializers.Serializer):
    TARJETA = serializers.CharField(max_length=22, required=False, default="", allow_blank=True)
    FECHA_DE_CORTE = serializers.CharField(max_length=8, required=False, default="", allow_blank=True)
    MOVIMIENTOS = serializers.CharField(max_length=1, required=False, default="", allow_blank=True)
    CONSECUTIVO_EDO_CUENTA = serializers.CharField(max_length=4, required=False, default="", allow_blank=True)
    LLAVE_EDO_CUENTA = serializers.CharField(max_length=17, required=False, default="", allow_blank=True)
    EMISOR = serializers.CharField(max_length=3, required=False, default="", allow_blank=True)
    USUARIO_ATZ = serializers.CharField(max_length=10, required=False, default="", allow_blank=True)
    ACCESO_ATZ = serializers.CharField(max_length=10, required=False, default="", allow_blank=True)

    class Meta:
        fields = ('TARJETA', 'FECHA_DE_CORTE', 'MOVIMIENTOS', 'CONSECUTIVO_EDO_CUENTA', 'LLAVE_EDO_CUENTA',
                  'EMISOR', 'USUARIO_ATZ', 'ACCESO_ATZ')

    def validate(self, data):
        data = super(ConsultaMovimientosSerializer, self).validate(data)
        card = data.get('TARJETA', "").strip()
        fecha_de_corte = data.get('FECHA_DE_CORTE', "").strip()
        emisor = data.get('EMISOR', '').strip()

        if len(card) == 0:
            raise CustomValidationError(detail=u'El numero de tarjeta es requerido',
                                        code='400')
        data['TARJETA'] = card

        if len(fecha_de_corte) == 0:
            raise CustomValidationError(detail=u'La fecha de corte es requerido',
                                        code='400')
        data['FECHA_DE_CORTE'] = fecha_de_corte

        if len(emisor) == 0:
            raise CustomValidationError(detail=u'Emisor es requerido', code='400')
        data['EMISOR'] = emisor
        return data


class ConsultaPuntosSerializer(serializers.Serializer):
    TARJETA = serializers.CharField(max_length=22, required=False, default="", allow_blank=True)
    EMISOR = serializers.CharField(max_length=3, required=False, default="", allow_blank=True)
    USUARIO_ATZ = serializers.CharField(max_length=10, required=False, default="", allow_blank=True)
    ACCESO_ATZ = serializers.CharField(max_length=10, required=False, default="", allow_blank=True)

    class Meta:
        fields = ('TARJETA', 'EMISOR', 'USUARIO_ATZ', 'ACCESO_ATZ')

    def validate(self, data):
        data = super(ConsultaPuntosSerializer, self).validate(data)
        card = data.get('TARJETA', "").strip()
        emisor = data.get('EMISOR', '').strip()

        if len(card) == 0:
            raise CustomValidationError(detail=u'El numero de tarjeta es requerido', code='400')
        data['TARJETA'] = card

        if len(emisor) == 0:
            raise CustomValidationError(detail=u'Emisor es requerido', code='400')
        data['EMISOR'] = emisor
        return data


class IntraExtrasSerializer(serializers.Serializer):
    TARJETA = serializers.CharField(max_length=22, required=False, default="", allow_blank=True)
    CODIGO_PLAN = serializers.CharField(max_length=5, required=False, default="", allow_blank=True)
    MONEDA = serializers.CharField(max_length=3, required=False, default="", allow_blank=True)
    IMPORTE = serializers.CharField(max_length=19, required=False, default="", allow_blank=True, allow_null=True)
    PLAZO = serializers.CharField(max_length=2, required=False, default="", allow_blank=True, allow_null=True)
    REFERENCIA = serializers.CharField(max_length=12, required=False, default="", allow_blank=True)
    COMERCIO = serializers.CharField(max_length=40, required=False, default="", allow_blank=True)
    VENDEDOR = serializers.CharField(max_length=5, required=False, default="", allow_blank=True)
    EMISOR = serializers.CharField(max_length=3, required=False, default="", allow_blank=True)
    USUARIO_ATZ = serializers.CharField(max_length=10, required=False, default="", allow_blank=True)
    ACCESO_ATZ = serializers.CharField(max_length=10, required=False, default="", allow_blank=True)

    class Meta:
        fields = ('TARJETA', 'CODIGO_PLAN', 'MONEDA', 'IMPORTE', 'PLAZO', 'REFERENCIA', 'COMERCIO', 'VENDEDOR',
                  'EMISOR', 'USUARIO_ATZ', 'ACCESO_ATZ')

    def validate(self, data):
        data = super(IntraExtrasSerializer, self).validate(data)
        card = data.get('TARJETA', "").strip()
        plan_code = data.get('CODIGO_PLAN', "").strip()
        currency = data.get('MONEDA', "").strip()
        term = data.get('PLAZO', "").strip()
        commerce = data.get('COMERCIO', "").strip()
        amount = get_decimal_from_request_data(data, 'IMPORTE')
        emisor = data.get('EMISOR', '').strip()

        if isinstance(amount, Decimal):
            amounts = ("%.2f" % amount).split('.')
            data['IMPORTE'] = amounts[0].zfill(17) + amounts[1].zfill(2)

        if len(card) == 0:
            raise CustomValidationError(detail=u'El numero de tarjeta es requerido',
                                        code='400')
        data['TARJETA'] = card

        if len(plan_code) == 0:
            raise CustomValidationError(detail=u'El codigo de plan es requerido',
                                        code='400')
        data['CODIGO_PLAN'] = plan_code

        if len(currency) == 0:
            raise CustomValidationError(detail=u'La moneda es requerido',
                                        code='400')
        data['MONEDA'] = currency

        if len(term) == 0:
            raise CustomValidationError(detail=u'El plazo es requerido',
                                        code='400')
        data['PLAZO'] = term

        if len(commerce) == 0:
            raise CustomValidationError(detail=u'El comercio es requerido',
                                        code='400')
        data['COMERCIO'] = commerce

        if len(emisor) == 0:
            raise CustomValidationError(detail=u'Emisor es requerido', code='400')
        return data


class ConsultaIntraExtraF1Serializer(serializers.Serializer):
    TARJETA = serializers.CharField(max_length=22, required=False, default="", allow_blank=True)
    CIF = serializers.CharField(max_length=15, required=False, default="", allow_blank=True)
    ID_OWNER = serializers.CharField(max_length=15, required=False, default="", allow_blank=True)
    TIPO_IDENTIFICACION = serializers.CharField(max_length=2, required=False, default="", allow_blank=True)
    DOC_IDENTIFICACION = serializers.CharField(max_length=20, required=False, default="", allow_blank=True)
    DOC_FINAN = serializers.CharField(max_length=10, required=False, default="", allow_blank=True)
    TIPO_FINAN = serializers.CharField(max_length=20, required=False, default="", allow_blank=True)
    PAGINA = serializers.CharField(max_length=100, required=False, default="", allow_blank=True)
    DIRECCION = serializers.CharField(max_length=1, required=False, default="", allow_blank=True)
    EMISOR = serializers.CharField(max_length=3, required=False, default="", allow_blank=True)
    USUARIO_ATZ = serializers.CharField(max_length=10, required=False, default="", allow_blank=True)
    ACCESO_ATZ = serializers.CharField(max_length=50, required=False, default="", allow_blank=True)

    class Meta:
        fields = ('TARJETA', 'CIF', 'ID_OWNER', 'TIPO_IDENTIFICACION', 'DOC_IDENTIFICACION',
                  'DOC_FINAN', 'TIPO_FINAN', 'PAGINA', 'DIRECCION',
                  'EMISOR', 'USUARIO_ATZ', 'ACCESO_ATZ')

    def validate(self, data):
        data = super(ConsultaIntraExtraF1Serializer, self).validate(data)
        tarjeta = data.get('TARJETA', "").strip()
        cif = data.get('CIF', "").strip()
        id_owner = data.get('ID_OWNER', "").strip()
        tipo_identificacion = data.get('TIPO_IDENTIFICACION', "").strip()
        doc_identificacion = data.get('DOC_IDENTIFICACION', "").strip()
        emisor = data.get('EMISOR', '').upper().strip()

        data['TARJETA'] = tarjeta
        data['CIF'] = cif
        data['ID_OWNER'] = id_owner
        data['TIPO_IDENTIFICACION'] = tipo_identificacion
        data['DOC_IDENTIFICACION'] = doc_identificacion

        if len(tarjeta) == 0 and len(cif) == 0 and len(id_owner) == 0 and len(tipo_identificacion) == 0 and len(
                doc_identificacion) == 0:
            raise CustomValidationError(detail=u'No fue proporcionado ningun filtro para hacer la busqueda',
                                        code='400')
        if len(emisor) == 0:
            raise CustomValidationError(detail=u'Emisor es requerido', code='400')
        return data


class ConsultaTransaccionesXFechaSerializer(serializers.Serializer):
    TARJETA = serializers.CharField(max_length=16, required=False, default="", allow_blank=True)
    FEC_INICIO = serializers.CharField(max_length=8, required=False, default="", allow_blank=True)
    HOR_INICIO = serializers.CharField(max_length=6, required=False, default="", allow_blank=True)
    FEC_FINAL = serializers.CharField(max_length=8, required=False, default="", allow_blank=True)
    HOR_FINAL = serializers.CharField(max_length=6, required=False, default="", allow_blank=True)
    TIPO_MOV = serializers.CharField(max_length=1, required=False, default="", allow_blank=True)
    PAGINA = serializers.CharField(max_length=35, required=False, default="", allow_blank=True)
    DIRECCION = serializers.CharField(max_length=1, required=False, default="", allow_blank=True)
    EMISOR = serializers.CharField(max_length=3, required=False, default="", allow_blank=True)
    USUARIO_ATZ = serializers.CharField(max_length=10, required=False, default="", allow_blank=True)
    ACCESO_ATZ = serializers.CharField(max_length=50, required=False, default="", allow_blank=True)

    class Meta:
        fields = ('TARJETA', 'FEC_INICIO', 'HOR_INICIO', 'FEC_FINAL', 'HOR_FINAL', 'TIPO_MOV',
                  'PAGINA', 'DIRECCION', 'EMISOR', 'USUARIO_ATZ', 'ACCESO_ATZ')

    def validate(self, data):
        data = super(ConsultaTransaccionesXFechaSerializer, self).validate(data)
        tarjeta = data.get('TARJETA', "").strip()
        fecha_inicio = data.get('FEC_INICIO', "").strip()
        fecha_final = data.get('FEC_FINAL', "").strip()
        hora_inicio = data.get('HOR_INICIO', "").strip()
        hora_final = data.get('HOR_FINAL', "").strip()
        emisor = data.get('EMISOR', '').upper().strip()

        data['TARJETA'] = tarjeta
        data['FEC_INICIO'] = fecha_inicio
        data['HOR_INICIO'] = hora_inicio
        data['FEC_FINAL'] = fecha_final
        data['HOR_FINAL'] = hora_final

        if len(tarjeta) == 0 and len(fecha_inicio) == 0 and len(fecha_final) == 0 and len(hora_inicio) == 0 and len(
                hora_final) == 0:
            raise CustomValidationError(detail=u'No fue proporcionado ningun filtro para hacer la busqueda',
                                        code='400')
        if len(emisor) == 0:
            raise CustomValidationError(detail=u'Emisor es requerido', code='400')
        return data


class ConsultaCVV2Serializer(serializers.Serializer):
    TARJETA = serializers.CharField(max_length=16, required=False, default="", allow_blank=True)
    EMISOR = serializers.CharField(max_length=3, required=False, default="", allow_blank=True)
    USUARIO_ATZ = serializers.CharField(max_length=10, required=False, default="", allow_blank=True)
    ACCESO_ATZ = serializers.CharField(max_length=50, required=False, default="", allow_blank=True)

    class Meta:
        fields = ('TARJETA', 'EMISOR', 'USUARIO_ATZ', 'ACCESO_ATZ')

    def validate(self, data):
        data = super(ConsultaCVV2Serializer, self).validate(data)
        tarjeta = data.get('TARJETA', "").strip()
        emisor = data.get('EMISOR', '').upper().strip()

        data['TARJETA'] = tarjeta

        if len(tarjeta) == 0:
            raise CustomValidationError(detail=u'Tarjetqa es requerida', code='400')

        if len(emisor) == 0:
            raise CustomValidationError(detail=u'Emisor es requerido', code='400')

        data['TARJETA'] = tarjeta
        data['EMISOR'] = emisor

        return data


class ConsultaEstadoCuentaSerializer(serializers.Serializer):
    TARJETA = serializers.CharField(max_length=16, required=False, default="", allow_blank=True)
    FECHA_DE_CORTE = serializers.CharField(max_length=8, required=False, default="", allow_blank=True)
    MOVIMIENTOS = serializers.CharField(max_length=1, required=False, default="", allow_blank=True)
    CONSECUTIVO_EDO_CUENTA = serializers.CharField(max_length=4, required=False, default="", allow_blank=True)
    LLAVE_EDO_CUENTA = serializers.CharField(max_length=17, required=False, default="", allow_blank=True)
    EMISOR = serializers.CharField(max_length=3, required=False, default="", allow_blank=True)
    USUARIO_ATZ = serializers.CharField(max_length=10, required=False, default="", allow_blank=True)
    ACCESO_ATZ = serializers.CharField(max_length=50, required=False, default="", allow_blank=True)

    class Meta:
        fields = ('TARJETA', 'FECHA_DE_CORTE', 'MOVIMIENTOS', 'CONSECUTIVO_EDO_CUENTA', 'LLAVE_EDO_CUENTA',
                  'EMISOR', 'USUARIO_ATZ', 'ACCESO_ATZ')

    def validate(self, data):
        data = super(ConsultaEstadoCuentaSerializer, self).validate(data)
        tarjeta = data.get('TARJETA', "").strip()
        emisor = data.get('EMISOR', '').upper().strip()

        data['TARJETA'] = tarjeta

        if len(tarjeta) == 0:
            raise CustomValidationError(detail=u'Tarjeta es requerida', code='400')

        if len(emisor) == 0:
            raise CustomValidationError(detail=u'Emisor es requerido', code='400')
        return data


class ConsultaCobranzaSerializer(serializers.Serializer):
    CUENTA = serializers.CharField(max_length=15, required=False, default="", allow_blank=True)
    EMISOR = serializers.CharField(max_length=3, required=False, default="", allow_blank=True)
    USUARIO_ATZ = serializers.CharField(max_length=10, required=False, default="", allow_blank=True)
    ACCESO_ATZ = serializers.CharField(max_length=50, required=False, default="", allow_blank=True)

    class Meta:
        fields = ('CUENTA', 'EMISOR', 'USUARIO_ATZ', 'ACCESO_ATZ')

    def validate(self, data):
        data = super(ConsultaCobranzaSerializer, self).validate(data)
        account = data.get('CUENTA', "").strip()
        issuer = data.get('EMISOR', '').upper().strip()

        data['CUENTA'] = account

        if len(account) == 0:
            raise CustomValidationError(detail=u'Cuenta es requerida', code='400')

        if len(issuer) == 0:
            raise CustomValidationError(detail=u'Emisor es requerido', code='400')
        return data


class AltaPolizaSerializer(serializers.Serializer):
    TARJETA = serializers.CharField(max_length=16, required=False, default="", allow_blank=True)
    FUNCION = serializers.CharField(max_length=1, required=False, default="", allow_blank=True)
    CODIGO_POL = serializers.CharField(max_length=8, required=False, default="", allow_blank=True)
    NUM_POL = serializers.CharField(max_length=30, required=False, default="", allow_blank=True)
    POR_DESCTO = serializers.CharField(max_length=6, required=False, default="", allow_blank=True)
    MESES_DESCTO = serializers.CharField(max_length=2, required=False, default="", allow_blank=True)
    MOTIVO_EX = serializers.CharField(max_length=3, required=False, default="", allow_blank=True)
    NOM_BEN_1 = serializers.CharField(max_length=60, required=False, default="", allow_blank=True)
    IDE_BEN_1 = serializers.CharField(max_length=15, required=False, default="", allow_blank=True)
    POR_BEN_1 = serializers.CharField(max_length=6, required=False, default="", allow_blank=True)
    NOM_BEN_2 = serializers.CharField(max_length=60, required=False, default="", allow_blank=True)
    IDE_BEN_2 = serializers.CharField(max_length=15, required=False, default="", allow_blank=True)
    POR_BEN_2 = serializers.CharField(max_length=6, required=False, default="", allow_blank=True)
    NOM_BEN_3 = serializers.CharField(max_length=60, required=False, default="", allow_blank=True)
    IDE_BEN_3 = serializers.CharField(max_length=15, required=False, default="", allow_blank=True)
    POR_BEN_3 = serializers.CharField(max_length=6, required=False, default="", allow_blank=True)
    NOM_BEN_4 = serializers.CharField(max_length=60, required=False, default="", allow_blank=True)
    IDE_BEN_4 = serializers.CharField(max_length=15, required=False, default="", allow_blank=True)
    POR_BEN_4 = serializers.CharField(max_length=6, required=False, default="", allow_blank=True)
    EMISOR = serializers.CharField(max_length=3, required=False, default="", allow_blank=True)
    USUARIO_ATZ = serializers.CharField(max_length=10, required=False, default="", allow_blank=True)
    ACCESO_ATZ = serializers.CharField(max_length=50, required=False, default="", allow_blank=True)

    class Meta:
        fields = ('TARJETA', 'FUNCION', 'CODIGO_POL', 'NUM_POL', 'NUM_POL', 'POR_DESCTO', 'MESES_DESCTO','MOTIVO_EX',
                  'NOM_BEN_1', 'IDE_BEN_1', 'POR_BEN_1', 'NOM_BEN_2', 'IDE_BEN_2', 'POR_BEN_2',
                  'NOM_BEN_3', 'IDE_BEN_3', 'POR_BEN_3','NOM_BEN_4', 'IDE_BEN_4', 'POR_BEN_4',
                  'EMISOR', 'USUARIO_ATZ', 'ACCESO_ATZ')

    def validate(self, data):
        data = super(AltaPolizaSerializer, self).validate(data)
        card = data.get('TARJETA', "").strip()
        funcion_param = data.get('FUNCION', "").strip()
        issuer = data.get('EMISOR', '').upper().strip()
        code_polize = data.get('CODIGO_POL', '').upper().strip()

        data['TARJETA'] = card
        data['FUNCION'] = funcion_param
        data['CODIGO_POL'] = code_polize

        if len(card) == 0:
            raise CustomValidationError(detail=u'Tarjeta es requerida', code='400')

        if len(code_polize) == 0:
            raise CustomValidationError(detail=u'Codigo de poliza es requerida', code='400')

        if len(funcion_param) == 0:
            raise CustomValidationError(detail=u'Funcion es requerida', code='400')

        if len(issuer) == 0:
            raise CustomValidationError(detail=u'Emisor es requerido', code='400')
        return data


class ConsultaPolizaSerializer(serializers.Serializer):
    TARJETA = serializers.CharField(max_length=16, required=False, default="", allow_blank=True)
    EMISOR = serializers.CharField(max_length=3, required=False, default="", allow_blank=True)
    USUARIO_ATZ = serializers.CharField(max_length=10, required=False, default="", allow_blank=True)
    ACCESO_ATZ = serializers.CharField(max_length=50, required=False, default="", allow_blank=True)

    class Meta:
        fields = ('TARJETA', 'EMISOR', 'USUARIO_ATZ', 'ACCESO_ATZ')

    def validate(self, data):
        data = super(ConsultaPolizaSerializer, self).validate(data)
        card = data.get('TARJETA', "").strip()
        issuer = data.get('EMISOR', '').upper().strip()

        data['TARJETA'] = card

        if len(card) == 0:
            raise CustomValidationError(detail=u'Tarjeta es requerida', code='400')

        if len(issuer) == 0:
            raise CustomValidationError(detail=u'Emisor es requerido', code='400')
        return data


<<<<<<< HEAD
class MonedaSerializer(serializers.Serializer):
    moneda_1 = serializers.CharField(max_length=3)
    moneda_2 = serializers.CharField(max_length=3)


class CodigoMovimientoSerializer(serializers.Serializer):
    codigo = serializers.CharField(max_length=10)
    descripcion = serializers.CharField(max_length=255)


class CorresponsaliaSerializer(serializers.Serializer):
    id_corresponsalia = serializers.CharField(max_length=50)
    bin = serializers.CharField(max_length=6)
    producto = serializers.CharField(max_length=50)
    monedas = MonedaSerializer(many=True)
    usuario_paycard = serializers.CharField(max_length=50)
    codigos_movimiento = CodigoMovimientoSerializer(many=True)
    pais = serializers.CharField(max_length=50)
    ciudad = serializers.CharField(max_length=50)
    sucursal = serializers.CharField(max_length=50)
    emisor = serializers.CharField(max_length=50)
    autorizacion = serializers.CharField(max_length=50)

    class Meta:
        fields = ('id_corresponsalia', 'bin', 'producto', 'monedas',
                  'usuario_paycard', 'codigos_movimiento',  'pais',
                  'ciudad', 'sucursal', 'emisor', 'autorizacion')

    def validate(self, data):
        data = super(CorresponsaliaSerializer, self).validate(data)

=======
class IntraExtraEspecialSerializer(serializers.Serializer):
    TARJETA = serializers.CharField(max_length=16, required=False, default="", allow_blank=True)
    ESQUEMA = serializers.CharField(max_length=5, required=False, default="", allow_blank=True)
    MONEDA = serializers.CharField(max_length=3, required=False, default="", allow_blank=True)
    IMPORTE = serializers.CharField(max_length=19, required=False, default="", allow_blank=True)
    PLAZO = serializers.CharField(max_length=2, required=False, default="", allow_blank=True)
    REFERENCIA = serializers.CharField(max_length=12, required=False, default="", allow_blank=True)
    COMERCIO = serializers.CharField(max_length=40, required=False, default="", allow_blank=True)
    OFICINA = serializers.CharField(max_length=8, required=False, default="", allow_blank=True)
    VENDEDOR = serializers.CharField(max_length=10, required=False, default="", allow_blank=True)
    EMISOR = serializers.CharField(max_length=3, required=False, default="", allow_blank=True)
    USUARIO_ATZ = serializers.CharField(max_length=10, required=False, default="", allow_blank=True)
    ACCESO_ATZ = serializers.CharField(max_length=50, required=False, default="", allow_blank=True)

    class Meta:
        fields = ('TARJETA',  'ESQUEMA', 'MONEDA', 'IMPORTE', 'PLAZO', 'REFERENCIA',
                  'COMERCIO', 'OFICINA', 'VENDEDOR', 'EMISOR', 'USUARIO_ATZ', 'ACCESO_ATZ')

    def validate(self, data):
        data = super(IntraExtraEspecialSerializer, self).validate(data)
        card = data.get('TARJETA', "").strip()
        issuer = data.get('EMISOR', '').upper().strip()

        data['TARJETA'] = card
        data['EMISOR'] = issuer

        if len(card) == 0:
            raise CustomValidationError(detail=u'Tarjeta es requerida', code='400')

        if len(issuer) == 0:
            raise CustomValidationError(detail=u'Emisor es requerido', code='400')
        return data


class ConsultaIntraExtraEsquemaSerializer(serializers.Serializer):
    TARJETA = serializers.CharField(max_length=16, required=False, default="", allow_blank=True)
    CIF = serializers.CharField(max_length=15, required=False, default="", allow_blank=True)
    OWNER = serializers.CharField(max_length=15, required=False, default="", allow_blank=True)
    TIPO_IDENTIFICACION = serializers.CharField(max_length=2, required=False, default="", allow_blank=True)
    DOC_IDENTIFICACION = serializers.CharField(max_length=20, required=False, default="", allow_blank=True)
    ESQUEMA = serializers.CharField(max_length=12, required=False, default="", allow_blank=True)
    PAGINA = serializers.CharField(max_length=40, required=False, default="", allow_blank=True)
    EMISOR = serializers.CharField(max_length=3, required=False, default="", allow_blank=True)
    USUARIO_ATZ = serializers.CharField(max_length=10, required=False, default="", allow_blank=True)
    ACCESO_ATZ = serializers.CharField(max_length=50, required=False, default="", allow_blank=True)

    class Meta:
        fields = ('TARJETA',  'CIF', 'OWNER', 'TIPO_IDENTIFICACION', 'DOC_IDENTIFICACION',
                  'ESQUEMA', 'PAGINA', 'EMISOR', 'USUARIO_ATZ', 'ACCESO_ATZ')

    def validate(self, data):
        data = super(ConsultaIntraExtraEsquemaSerializer, self).validate(data)
        card = data.get('TARJETA', "").strip()
        cif = data.get('CIF', "").strip()
        owner = data.get('OWNER', "").strip()
        tipo_identificacion = data.get('TIPO_IDENTIFICACION', "").strip()
        doc_identificacion = data.get('DOC_IDENTIFICACION', "").strip()
        issuer = data.get('EMISOR', '').upper().strip()

        data['TARJETA'] = card
        data['CIF'] = cif
        data['OWNER'] = owner
        data['TIPO_IDENTIFICACION'] = tipo_identificacion
        data['DOC_IDENTIFICACION'] = doc_identificacion
        data['EMISOR'] = issuer

        if len(card) == 0 and len(cif) == 0 and len(owner) == 0 and len(tipo_identificacion) == 0 and len(
                doc_identificacion) == 0:
            raise CustomValidationError(detail=u'No fue proporcionado ningun filtro para hacer la busqueda',
                                        code='400')
        if len(issuer) == 0:
            raise CustomValidationError(detail=u'Emisor es requerido', code='400')
        return data


class ConsultaEsquemasFinanciamientoSerializer(serializers.Serializer):
    TARJETA = serializers.CharField(max_length=16, required=False, default="", allow_blank=True)
    PLAN = serializers.CharField(max_length=10, required=False, default="", allow_blank=True)
    PAGINA = serializers.CharField(max_length=31, required=False, default="", allow_blank=True)
    EMISOR = serializers.CharField(max_length=3, required=False, default="", allow_blank=True)
    USUARIO_ATZ = serializers.CharField(max_length=10, required=False, default="", allow_blank=True)
    ACCESO_ATZ = serializers.CharField(max_length=50, required=False, default="", allow_blank=True)

    class Meta:
        fields = ('TARJETA',  'PLAN', 'PAGINA', 'EMISOR', 'USUARIO_ATZ', 'ACCESO_ATZ')

    def validate(self, data):
        data = super(ConsultaEsquemasFinanciamientoSerializer, self).validate(data)
        card = data.get('TARJETA', "").strip()
        issuer = data.get('EMISOR', '').upper().strip()

        data['TARJETA'] = card
        data['EMISOR'] = issuer

        if len(issuer) == 0:
            raise CustomValidationError(detail=u'Emisor es requerido', code='400')
        return data

class RefinanciamientoSerializer(serializers.Serializer):
    TARJETA = serializers.CharField(max_length=16, required=False, default="", allow_blank=True)
    ESQUEMA = serializers.CharField(max_length=5, required=False, default="", allow_blank=True)
    DOCUMENTO = serializers.CharField(max_length=10, required=False, default="", allow_blank=True)
    COD_MOV = serializers.CharField(max_length=3, required=False, default="", allow_blank=True)
    COD_ORI = serializers.CharField(max_length=3, required=False, default="", allow_blank=True)
    PLAZO = serializers.CharField(max_length=2, required=False, default="", allow_blank=True)
    REFERENCIA = serializers.CharField(max_length=12, required=False, default="", allow_blank=True)
    OFICINA = serializers.CharField(max_length=8, required=False, default="", allow_blank=True)
    VENDEDOR = serializers.CharField(max_length=10, required=False, default="", allow_blank=True)
    EMISOR = serializers.CharField(max_length=3, required=False, default="", allow_blank=True)
    USUARIO_ATZ = serializers.CharField(max_length=10, required=False, default="", allow_blank=True)
    ACCESO_ATZ = serializers.CharField(max_length=50, required=False, default="", allow_blank=True)

    class Meta:
        fields = ('TARJETA', 'ESQUEMA', 'DOCUMENTO', 'COD_MOV', 'COD_ORI', 'PLAZO', 'REFERENCIA',
                  'OFICINA', 'VENDEDOR', 'EMISOR', 'USUARIO_ATZ', 'ACCESO_ATZ')

    def validate(self, data):
        data = super(RefinanciamientoSerializer, self).validate(data)
        card = data.get('TARJETA', "").strip()
        issuer = data.get('EMISOR', '').upper().strip()

        data['TARJETA'] = card
        data['EMISOR'] = issuer

        if len(card) == 0:
            raise CustomValidationError(detail=u'Tarjeta es requerida', code='400')

        if len(issuer) == 0:
            raise CustomValidationError(detail=u'Emisor es requerido', code='400')
>>>>>>> 87666210
        return data<|MERGE_RESOLUTION|>--- conflicted
+++ resolved
@@ -1203,7 +1203,138 @@
         return data
 
 
-<<<<<<< HEAD
+class IntraExtraEspecialSerializer(serializers.Serializer):
+    TARJETA = serializers.CharField(max_length=16, required=False, default="", allow_blank=True)
+    ESQUEMA = serializers.CharField(max_length=5, required=False, default="", allow_blank=True)
+    MONEDA = serializers.CharField(max_length=3, required=False, default="", allow_blank=True)
+    IMPORTE = serializers.CharField(max_length=19, required=False, default="", allow_blank=True)
+    PLAZO = serializers.CharField(max_length=2, required=False, default="", allow_blank=True)
+    REFERENCIA = serializers.CharField(max_length=12, required=False, default="", allow_blank=True)
+    COMERCIO = serializers.CharField(max_length=40, required=False, default="", allow_blank=True)
+    OFICINA = serializers.CharField(max_length=8, required=False, default="", allow_blank=True)
+    VENDEDOR = serializers.CharField(max_length=10, required=False, default="", allow_blank=True)
+    EMISOR = serializers.CharField(max_length=3, required=False, default="", allow_blank=True)
+    USUARIO_ATZ = serializers.CharField(max_length=10, required=False, default="", allow_blank=True)
+    ACCESO_ATZ = serializers.CharField(max_length=50, required=False, default="", allow_blank=True)
+
+    class Meta:
+        fields = ('TARJETA',  'ESQUEMA', 'MONEDA', 'IMPORTE', 'PLAZO', 'REFERENCIA',
+                  'COMERCIO', 'OFICINA', 'VENDEDOR', 'EMISOR', 'USUARIO_ATZ', 'ACCESO_ATZ')
+
+    def validate(self, data):
+        data = super(IntraExtraEspecialSerializer, self).validate(data)
+        card = data.get('TARJETA', "").strip()
+        issuer = data.get('EMISOR', '').upper().strip()
+
+        data['TARJETA'] = card
+        data['EMISOR'] = issuer
+
+        if len(card) == 0:
+            raise CustomValidationError(detail=u'Tarjeta es requerida', code='400')
+
+        if len(issuer) == 0:
+            raise CustomValidationError(detail=u'Emisor es requerido', code='400')
+        return data
+
+
+class ConsultaIntraExtraEsquemaSerializer(serializers.Serializer):
+    TARJETA = serializers.CharField(max_length=16, required=False, default="", allow_blank=True)
+    CIF = serializers.CharField(max_length=15, required=False, default="", allow_blank=True)
+    OWNER = serializers.CharField(max_length=15, required=False, default="", allow_blank=True)
+    TIPO_IDENTIFICACION = serializers.CharField(max_length=2, required=False, default="", allow_blank=True)
+    DOC_IDENTIFICACION = serializers.CharField(max_length=20, required=False, default="", allow_blank=True)
+    ESQUEMA = serializers.CharField(max_length=12, required=False, default="", allow_blank=True)
+    PAGINA = serializers.CharField(max_length=40, required=False, default="", allow_blank=True)
+    EMISOR = serializers.CharField(max_length=3, required=False, default="", allow_blank=True)
+    USUARIO_ATZ = serializers.CharField(max_length=10, required=False, default="", allow_blank=True)
+    ACCESO_ATZ = serializers.CharField(max_length=50, required=False, default="", allow_blank=True)
+
+    class Meta:
+        fields = ('TARJETA',  'CIF', 'OWNER', 'TIPO_IDENTIFICACION', 'DOC_IDENTIFICACION',
+                  'ESQUEMA', 'PAGINA', 'EMISOR', 'USUARIO_ATZ', 'ACCESO_ATZ')
+
+    def validate(self, data):
+        data = super(ConsultaIntraExtraEsquemaSerializer, self).validate(data)
+        card = data.get('TARJETA', "").strip()
+        cif = data.get('CIF', "").strip()
+        owner = data.get('OWNER', "").strip()
+        tipo_identificacion = data.get('TIPO_IDENTIFICACION', "").strip()
+        doc_identificacion = data.get('DOC_IDENTIFICACION', "").strip()
+        issuer = data.get('EMISOR', '').upper().strip()
+
+        data['TARJETA'] = card
+        data['CIF'] = cif
+        data['OWNER'] = owner
+        data['TIPO_IDENTIFICACION'] = tipo_identificacion
+        data['DOC_IDENTIFICACION'] = doc_identificacion
+        data['EMISOR'] = issuer
+
+        if len(card) == 0 and len(cif) == 0 and len(owner) == 0 and len(tipo_identificacion) == 0 and len(
+                doc_identificacion) == 0:
+            raise CustomValidationError(detail=u'No fue proporcionado ningun filtro para hacer la busqueda',
+                                        code='400')
+        if len(issuer) == 0:
+            raise CustomValidationError(detail=u'Emisor es requerido', code='400')
+        return data
+
+
+class ConsultaEsquemasFinanciamientoSerializer(serializers.Serializer):
+    TARJETA = serializers.CharField(max_length=16, required=False, default="", allow_blank=True)
+    PLAN = serializers.CharField(max_length=10, required=False, default="", allow_blank=True)
+    PAGINA = serializers.CharField(max_length=31, required=False, default="", allow_blank=True)
+    EMISOR = serializers.CharField(max_length=3, required=False, default="", allow_blank=True)
+    USUARIO_ATZ = serializers.CharField(max_length=10, required=False, default="", allow_blank=True)
+    ACCESO_ATZ = serializers.CharField(max_length=50, required=False, default="", allow_blank=True)
+
+    class Meta:
+        fields = ('TARJETA',  'PLAN', 'PAGINA', 'EMISOR', 'USUARIO_ATZ', 'ACCESO_ATZ')
+
+    def validate(self, data):
+        data = super(ConsultaEsquemasFinanciamientoSerializer, self).validate(data)
+        card = data.get('TARJETA', "").strip()
+        issuer = data.get('EMISOR', '').upper().strip()
+
+        data['TARJETA'] = card
+        data['EMISOR'] = issuer
+
+        if len(issuer) == 0:
+            raise CustomValidationError(detail=u'Emisor es requerido', code='400')
+        return data
+
+class RefinanciamientoSerializer(serializers.Serializer):
+    TARJETA = serializers.CharField(max_length=16, required=False, default="", allow_blank=True)
+    ESQUEMA = serializers.CharField(max_length=5, required=False, default="", allow_blank=True)
+    DOCUMENTO = serializers.CharField(max_length=10, required=False, default="", allow_blank=True)
+    COD_MOV = serializers.CharField(max_length=3, required=False, default="", allow_blank=True)
+    COD_ORI = serializers.CharField(max_length=3, required=False, default="", allow_blank=True)
+    PLAZO = serializers.CharField(max_length=2, required=False, default="", allow_blank=True)
+    REFERENCIA = serializers.CharField(max_length=12, required=False, default="", allow_blank=True)
+    OFICINA = serializers.CharField(max_length=8, required=False, default="", allow_blank=True)
+    VENDEDOR = serializers.CharField(max_length=10, required=False, default="", allow_blank=True)
+    EMISOR = serializers.CharField(max_length=3, required=False, default="", allow_blank=True)
+    USUARIO_ATZ = serializers.CharField(max_length=10, required=False, default="", allow_blank=True)
+    ACCESO_ATZ = serializers.CharField(max_length=50, required=False, default="", allow_blank=True)
+
+    class Meta:
+        fields = ('TARJETA', 'ESQUEMA', 'DOCUMENTO', 'COD_MOV', 'COD_ORI', 'PLAZO', 'REFERENCIA',
+                  'OFICINA', 'VENDEDOR', 'EMISOR', 'USUARIO_ATZ', 'ACCESO_ATZ')
+
+    def validate(self, data):
+        data = super(RefinanciamientoSerializer, self).validate(data)
+        card = data.get('TARJETA', "").strip()
+        issuer = data.get('EMISOR', '').upper().strip()
+
+        data['TARJETA'] = card
+        data['EMISOR'] = issuer
+
+        if len(card) == 0:
+            raise CustomValidationError(detail=u'Tarjeta es requerida', code='400')
+
+        if len(issuer) == 0:
+            raise CustomValidationError(detail=u'Emisor es requerido', code='400')
+        return data
+
+
 class MonedaSerializer(serializers.Serializer):
     moneda_1 = serializers.CharField(max_length=3)
     moneda_2 = serializers.CharField(max_length=3)
@@ -1235,135 +1366,4 @@
     def validate(self, data):
         data = super(CorresponsaliaSerializer, self).validate(data)
 
-=======
-class IntraExtraEspecialSerializer(serializers.Serializer):
-    TARJETA = serializers.CharField(max_length=16, required=False, default="", allow_blank=True)
-    ESQUEMA = serializers.CharField(max_length=5, required=False, default="", allow_blank=True)
-    MONEDA = serializers.CharField(max_length=3, required=False, default="", allow_blank=True)
-    IMPORTE = serializers.CharField(max_length=19, required=False, default="", allow_blank=True)
-    PLAZO = serializers.CharField(max_length=2, required=False, default="", allow_blank=True)
-    REFERENCIA = serializers.CharField(max_length=12, required=False, default="", allow_blank=True)
-    COMERCIO = serializers.CharField(max_length=40, required=False, default="", allow_blank=True)
-    OFICINA = serializers.CharField(max_length=8, required=False, default="", allow_blank=True)
-    VENDEDOR = serializers.CharField(max_length=10, required=False, default="", allow_blank=True)
-    EMISOR = serializers.CharField(max_length=3, required=False, default="", allow_blank=True)
-    USUARIO_ATZ = serializers.CharField(max_length=10, required=False, default="", allow_blank=True)
-    ACCESO_ATZ = serializers.CharField(max_length=50, required=False, default="", allow_blank=True)
-
-    class Meta:
-        fields = ('TARJETA',  'ESQUEMA', 'MONEDA', 'IMPORTE', 'PLAZO', 'REFERENCIA',
-                  'COMERCIO', 'OFICINA', 'VENDEDOR', 'EMISOR', 'USUARIO_ATZ', 'ACCESO_ATZ')
-
-    def validate(self, data):
-        data = super(IntraExtraEspecialSerializer, self).validate(data)
-        card = data.get('TARJETA', "").strip()
-        issuer = data.get('EMISOR', '').upper().strip()
-
-        data['TARJETA'] = card
-        data['EMISOR'] = issuer
-
-        if len(card) == 0:
-            raise CustomValidationError(detail=u'Tarjeta es requerida', code='400')
-
-        if len(issuer) == 0:
-            raise CustomValidationError(detail=u'Emisor es requerido', code='400')
-        return data
-
-
-class ConsultaIntraExtraEsquemaSerializer(serializers.Serializer):
-    TARJETA = serializers.CharField(max_length=16, required=False, default="", allow_blank=True)
-    CIF = serializers.CharField(max_length=15, required=False, default="", allow_blank=True)
-    OWNER = serializers.CharField(max_length=15, required=False, default="", allow_blank=True)
-    TIPO_IDENTIFICACION = serializers.CharField(max_length=2, required=False, default="", allow_blank=True)
-    DOC_IDENTIFICACION = serializers.CharField(max_length=20, required=False, default="", allow_blank=True)
-    ESQUEMA = serializers.CharField(max_length=12, required=False, default="", allow_blank=True)
-    PAGINA = serializers.CharField(max_length=40, required=False, default="", allow_blank=True)
-    EMISOR = serializers.CharField(max_length=3, required=False, default="", allow_blank=True)
-    USUARIO_ATZ = serializers.CharField(max_length=10, required=False, default="", allow_blank=True)
-    ACCESO_ATZ = serializers.CharField(max_length=50, required=False, default="", allow_blank=True)
-
-    class Meta:
-        fields = ('TARJETA',  'CIF', 'OWNER', 'TIPO_IDENTIFICACION', 'DOC_IDENTIFICACION',
-                  'ESQUEMA', 'PAGINA', 'EMISOR', 'USUARIO_ATZ', 'ACCESO_ATZ')
-
-    def validate(self, data):
-        data = super(ConsultaIntraExtraEsquemaSerializer, self).validate(data)
-        card = data.get('TARJETA', "").strip()
-        cif = data.get('CIF', "").strip()
-        owner = data.get('OWNER', "").strip()
-        tipo_identificacion = data.get('TIPO_IDENTIFICACION', "").strip()
-        doc_identificacion = data.get('DOC_IDENTIFICACION', "").strip()
-        issuer = data.get('EMISOR', '').upper().strip()
-
-        data['TARJETA'] = card
-        data['CIF'] = cif
-        data['OWNER'] = owner
-        data['TIPO_IDENTIFICACION'] = tipo_identificacion
-        data['DOC_IDENTIFICACION'] = doc_identificacion
-        data['EMISOR'] = issuer
-
-        if len(card) == 0 and len(cif) == 0 and len(owner) == 0 and len(tipo_identificacion) == 0 and len(
-                doc_identificacion) == 0:
-            raise CustomValidationError(detail=u'No fue proporcionado ningun filtro para hacer la busqueda',
-                                        code='400')
-        if len(issuer) == 0:
-            raise CustomValidationError(detail=u'Emisor es requerido', code='400')
-        return data
-
-
-class ConsultaEsquemasFinanciamientoSerializer(serializers.Serializer):
-    TARJETA = serializers.CharField(max_length=16, required=False, default="", allow_blank=True)
-    PLAN = serializers.CharField(max_length=10, required=False, default="", allow_blank=True)
-    PAGINA = serializers.CharField(max_length=31, required=False, default="", allow_blank=True)
-    EMISOR = serializers.CharField(max_length=3, required=False, default="", allow_blank=True)
-    USUARIO_ATZ = serializers.CharField(max_length=10, required=False, default="", allow_blank=True)
-    ACCESO_ATZ = serializers.CharField(max_length=50, required=False, default="", allow_blank=True)
-
-    class Meta:
-        fields = ('TARJETA',  'PLAN', 'PAGINA', 'EMISOR', 'USUARIO_ATZ', 'ACCESO_ATZ')
-
-    def validate(self, data):
-        data = super(ConsultaEsquemasFinanciamientoSerializer, self).validate(data)
-        card = data.get('TARJETA', "").strip()
-        issuer = data.get('EMISOR', '').upper().strip()
-
-        data['TARJETA'] = card
-        data['EMISOR'] = issuer
-
-        if len(issuer) == 0:
-            raise CustomValidationError(detail=u'Emisor es requerido', code='400')
-        return data
-
-class RefinanciamientoSerializer(serializers.Serializer):
-    TARJETA = serializers.CharField(max_length=16, required=False, default="", allow_blank=True)
-    ESQUEMA = serializers.CharField(max_length=5, required=False, default="", allow_blank=True)
-    DOCUMENTO = serializers.CharField(max_length=10, required=False, default="", allow_blank=True)
-    COD_MOV = serializers.CharField(max_length=3, required=False, default="", allow_blank=True)
-    COD_ORI = serializers.CharField(max_length=3, required=False, default="", allow_blank=True)
-    PLAZO = serializers.CharField(max_length=2, required=False, default="", allow_blank=True)
-    REFERENCIA = serializers.CharField(max_length=12, required=False, default="", allow_blank=True)
-    OFICINA = serializers.CharField(max_length=8, required=False, default="", allow_blank=True)
-    VENDEDOR = serializers.CharField(max_length=10, required=False, default="", allow_blank=True)
-    EMISOR = serializers.CharField(max_length=3, required=False, default="", allow_blank=True)
-    USUARIO_ATZ = serializers.CharField(max_length=10, required=False, default="", allow_blank=True)
-    ACCESO_ATZ = serializers.CharField(max_length=50, required=False, default="", allow_blank=True)
-
-    class Meta:
-        fields = ('TARJETA', 'ESQUEMA', 'DOCUMENTO', 'COD_MOV', 'COD_ORI', 'PLAZO', 'REFERENCIA',
-                  'OFICINA', 'VENDEDOR', 'EMISOR', 'USUARIO_ATZ', 'ACCESO_ATZ')
-
-    def validate(self, data):
-        data = super(RefinanciamientoSerializer, self).validate(data)
-        card = data.get('TARJETA', "").strip()
-        issuer = data.get('EMISOR', '').upper().strip()
-
-        data['TARJETA'] = card
-        data['EMISOR'] = issuer
-
-        if len(card) == 0:
-            raise CustomValidationError(detail=u'Tarjeta es requerida', code='400')
-
-        if len(issuer) == 0:
-            raise CustomValidationError(detail=u'Emisor es requerido', code='400')
->>>>>>> 87666210
         return data