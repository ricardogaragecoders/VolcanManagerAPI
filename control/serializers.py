from rest_framework import serializers

from common.exceptions import CustomValidationError
from common.utils import model_code_generator
from control.models import Webhook
from django.conf import settings


class ConsultaCuentaSerializer(serializers.Serializer):
    CUENTA = serializers.CharField(max_length=50, required=False, default="", allow_blank=True)
    CIF = serializers.CharField(max_length=50, required=False, default="", allow_blank=True)
    ID_OWNER = serializers.CharField(max_length=50, required=False, default="", allow_blank=True)
    TIPO_IDENTIFICACION = serializers.CharField(max_length=50, required=False, default="", allow_blank=True)
    DOC_IDENTIFICACION = serializers.CharField(max_length=50, required=False, default="", allow_blank=True)
    MONEDA = serializers.CharField(max_length=50, required=False, default="", allow_blank=True)
    EMISOR = serializers.CharField(max_length=50, required=False, default="", allow_blank=True)
    USUARIO_ATZ = serializers.CharField(max_length=50, required=False, default="", allow_blank=True)
    ACCESO_ATZ = serializers.CharField(max_length=50, required=False, default="", allow_blank=True)

    class Meta:
        fields = ('CUENTA', 'CIF', 'ID_OWNER', 'TIPO_IDENTIFICACION', 'DOC_IDENTIFICACION',
                  'MONEDA', 'EMISOR', 'USUARIO_ATZ', 'ACCESO_ATZ')

    def validate(self, data):
        data = super(ConsultaCuentaSerializer, self).validate(data)
        cuenta = data.get('CUENTA', "").strip()
        cif = data.get('CIF', "").strip()
        id_owner = data.get('ID_OWNER', "").strip()
        tipo_identificacion = data.get('TIPO_IDENTIFICACION', "").strip()
        doc_identificacion = data.get('DOC_IDENTIFICACION', "").strip()

        data['CUENTA'] = cuenta
        data['CIF'] = cif
        data['ID_OWNER'] = id_owner
        data['TIPO_IDENTIFICACION'] = tipo_identificacion
        data['DOC_IDENTIFICACION'] = doc_identificacion

        if len(cuenta) == 0 and len(cif) == 0 and len(id_owner) == 0 and len(tipo_identificacion) == 0 and len(
                doc_identificacion) == 0:
            raise CustomValidationError(detail=u'No fue proporcionado ningun filtro para hacer la busqueda',
                                        code='400')
        return data


class ConsultaTarjetaSerializer(serializers.Serializer):
    TARJETA = serializers.CharField(max_length=50, required=False, default="", allow_blank=True)
    CIF = serializers.CharField(max_length=50, required=False, default="", allow_blank=True)
    ID_OWNER = serializers.CharField(max_length=50, required=False, default="", allow_blank=True)
    TIPO_IDENTIFICACION = serializers.CharField(max_length=50, required=False, default="", allow_blank=True)
    DOC_IDENTIFICACION = serializers.CharField(max_length=50, required=False, default="", allow_blank=True)
    EMISOR = serializers.CharField(max_length=50, required=False, default="", allow_blank=True)
    USUARIO_ATZ = serializers.CharField(max_length=50, required=False, default="", allow_blank=True)
    ACCESO_ATZ = serializers.CharField(max_length=50, required=False, default="", allow_blank=True)

    class Meta:
        fields = ('TARJETA', 'CIF', 'ID_OWNER', 'TIPO_IDENTIFICACION', 'DOC_IDENTIFICACION',
                  'EMISOR', 'USUARIO_ATZ', 'ACCESO_ATZ')

    def validate(self, data):
        data = super(ConsultaTarjetaSerializer, self).validate(data)
        tarjeta = data.get('TARJETA', "").strip()
        cif = data.get('CIF', "").strip()
        id_owner = data.get('ID_OWNER', "").strip()
        tipo_identificacion = data.get('TIPO_IDENTIFICACION', "").strip()
        doc_identificacion = data.get('DOC_IDENTIFICACION', "").strip()

        data['TARJETA'] = tarjeta
        data['CIF'] = cif
        data['ID_OWNER'] = id_owner
        data['TIPO_IDENTIFICACION'] = tipo_identificacion
        data['DOC_IDENTIFICACION'] = doc_identificacion

        if len(tarjeta) == 0 and len(cif) == 0 and len(id_owner) == 0 and len(tipo_identificacion) == 0 and len(
                doc_identificacion) == 0:
            raise CustomValidationError(detail=u'No fue proporcionado ningun filtro para hacer la busqueda',
                                        code='400')
        return data


class CambioPINSerializer(serializers.Serializer):
    TARJETA = serializers.CharField(max_length=16, required=False, default="", allow_blank=True)
    PIN = serializers.CharField(max_length=16, required=False, default="", allow_blank=True)
    EMISOR = serializers.CharField(max_length=3, required=False, default="", allow_blank=True)
    USUARIO_ATZ = serializers.CharField(max_length=10, required=False, default="", allow_blank=True)
    ACCESO_ATZ = serializers.CharField(max_length=50, required=False, default="", allow_blank=True)

    class Meta:
        fields = ('TARJETA', 'PIN', 'EMISOR', 'USUARIO_ATZ', 'ACCESO_ATZ')

    def validate(self, data):
        data = super(CambioPINSerializer, self).validate(data)
        tarjeta = data.get('TARJETA', "").strip()
        pin = data.get('PIN', "").strip()

        data['TARJETA'] = tarjeta
        data['PIN'] = pin

        if len(tarjeta) == 0:
            raise CustomValidationError(detail=u'El numbero de tarjeta es requerido',
                                        code='422')
        if len(pin) == 0:
            raise CustomValidationError(detail=u'El nuevo PIN es requerido',
                                        code='422')
        return data


class ExtrafinanciamientoSerializer(serializers.Serializer):
    TARJETA = serializers.CharField(max_length=16, required=False, default="", allow_blank=True)
    MONEDA = serializers.CharField(max_length=3, required=False, default="", allow_blank=True)
    IMPORTE = serializers.FloatField(min_value=0.0, required=False, default=0.0)
    TASA = serializers.FloatField(min_value=0.0, required=False, default=0.0)
    PLAZO = serializers.CharField(max_length=2, required=False, default="", allow_blank=True)
    REFERENCIA = serializers.CharField(max_length=12, required=False, default="", allow_blank=True)
    TIPO = serializers.CharField(max_length=1, required=False, default="", allow_blank=True)
    COMERCIO = serializers.CharField(max_length=40, required=False, default="", allow_blank=True)
    EMISOR = serializers.CharField(max_length=3, required=False, default="", allow_blank=True)
    USUARIO_ATZ = serializers.CharField(max_length=10, required=False, default="", allow_blank=True)
    ACCESO_ATZ = serializers.CharField(max_length=10, required=False, default="", allow_blank=True)

    class Meta:
        fields = ('TARJETA', 'MONEDA', 'IMPORTE', 'TASA', 'PLAZO', 'REFERENCIA', 'TIPO',
                  'COMERCIO', 'EMISOR', 'USUARIO_ATZ', 'ACCESO_ATZ')

    def validate(self, data):
        data = super(ExtrafinanciamientoSerializer, self).validate(data)
        card = data.get('TARJETA', "").strip()
        amount = float(data.get('IMPORTE', 0.0))
        amounts = ("%.2f" % amount).split('.')
        tax = float(data.get('TASA', 0.0))
        taxes = ("%.2f" % tax).split('.')

        data['TARJETA'] = card
        if len(card) == 0:
            raise CustomValidationError(detail=u'El numero de tarjeta es requerido',
                                        code='422')
        # if not importe.isnumeric():
        #     raise CustomValidationError(detail=u'El importe no es numerico',
        #                                 code='400')
        data['TASA'] = taxes[0].zfill(2) + taxes[1].zfill(2)
        data['IMPORTE'] = amounts[0].zfill(17) + amounts[1].zfill(2)
        return data


<<<<<<< HEAD
class CambioLimitesSerializer(serializers.Serializer):
    CUENTA = serializers.CharField(max_length=15, required=False, default="", allow_blank=True)
    TARJETA = serializers.CharField(max_length=16, required=False, default="", allow_blank=True)
    LIMITE_CR = serializers.FloatField(min_value=0.0, required=False, default=0.0)
    LIMITE_CON = serializers.FloatField(min_value=0.0, required=False, default=0.0)
    LIMITE_EXTRA = serializers.FloatField(min_value=0.0, required=False, default=0.0)
    MONEDA = serializers.CharField(max_length=3, required=False, default="", allow_blank=True)
    REFERENCIA = serializers.CharField(max_length=12, required=False, default="", allow_blank=True)
    EMISOR = serializers.CharField(max_length=3, required=False, default="", allow_blank=True)
    USUARIO_ATZ = serializers.CharField(max_length=10, required=False, default="", allow_blank=True)
    ACCESO_ATZ = serializers.CharField(max_length=10, required=False, default="", allow_blank=True)

    class Meta:
        fields = ('CUENTA', 'TARJETA', 'LIMITE_CR', 'LIMITE_CON', 'LIMITE_EXTRA', 'MONEDA', 'REFERENCIA',
                  'EMISOR', 'USUARIO_ATZ', 'ACCESO_ATZ')

    def validate(self, data):
        data = super(CambioLimitesSerializer, self).validate(data)
        account = data.get('CUENTA', "").strip()
        card = data.get('TARJETA', "").strip()
        limits_cr = ("%.2f" % float(data.get('LIMITE_CR', 0.0))).split('.')
        limits_con = ("%.2f" % float(data.get('LIMITE_CON', 0.0))).split('.')
        limits_extra = ("%.2f" % float(data.get('LIMITE_EXTRA', 0.0))).split('.')

        data['TARJETA'] = card
        data['CUENTA'] = account
        if len(card) == 0 and len(account) == 0:
            raise CustomValidationError(detail=u'El numero de tarjeta o cuenta es requerido',
                                        code='400')
        data['LIMITE_CR'] = limits_cr[0].zfill(17) + limits_cr[1].zfill(2)
        data['LIMITE_CON'] = limits_con[0].zfill(17) + limits_con[1].zfill(2)
        data['LIMITE_EXTRA'] = limits_extra[0].zfill(17) + limits_extra[1].zfill(2)
        return data


class CambioEstatusTDCSerializer(serializers.Serializer):
    TARJETA = serializers.CharField(max_length=16, required=False, default="", allow_blank=True)
    CUENTA = serializers.CharField(max_length=15, required=False, default="", allow_blank=True)
    ESTATUS = serializers.CharField(max_length=2, required=False, default="", allow_blank=True)
    MOTIVO = serializers.CharField(max_length=40, required=False, default="", allow_blank=True)
    REFERENCIA = serializers.CharField(max_length=12, required=False, default="", allow_blank=True)
    EMISOR = serializers.CharField(max_length=3, required=False, default="", allow_blank=True)
    USUARIO_ATZ = serializers.CharField(max_length=10, required=False, default="", allow_blank=True)
    ACCESO_ATZ = serializers.CharField(max_length=10, required=False, default="", allow_blank=True)

    class Meta:
        fields = ('TARJETA', 'CUENTA', 'MOTIVO', 'REFERENCIA', 'EMISOR', 'USUARIO_ATZ', 'ACCESO_ATZ')

    def validate(self, data):
        data = super(CambioEstatusTDCSerializer, self).validate(data)
        card = data.get('TARJETA', "").strip()
        account = data.get('CUENTA', "").strip()

        data['TARJETA'] = card
        data['CUENTA'] = account
        if len(card) == 0 and len(account) == 0:
            raise CustomValidationError(detail=u'El numero de tarjeta o cuenta es requerido',
                                        code='400')
        return data


class ReposicionTarjetasSerializer(serializers.Serializer):
    TARJETA = serializers.CharField(max_length=16, required=False, default="", allow_blank=True)
    TIPO_USO = serializers.CharField(max_length=1, required=False, default="", allow_blank=True)
    EMISION = serializers.CharField(max_length=1, required=False, default="", allow_blank=True)
    TARJETA_ASIGNADA = serializers.CharField(max_length=16, required=False, default="", allow_blank=True)
    MOTIVO_REPO = serializers.CharField(max_length=30, required=False, default="", allow_blank=True)
    OFICINA_ENTREGA = serializers.CharField(max_length=8, required=False, default="", allow_blank=True)
    NOMBRE_TARJETA = serializers.CharField(max_length=30, required=False, default="", allow_blank=True)
    REFERENCIA = serializers.CharField(max_length=12, required=False, default="", allow_blank=True)
    EMISOR = serializers.CharField(max_length=3, required=False, default="", allow_blank=True)
    USUARIO_ATZ = serializers.CharField(max_length=10, required=False, default="", allow_blank=True)
    ACCESO_ATZ = serializers.CharField(max_length=10, required=False, default="", allow_blank=True)

    class Meta:
        fields = ('TARJETA', 'TIPO_USO', 'EMISION', 'TARJETA_ASIGNADA', 'MOTIVO_REPO', 'OFICINA_ENTREGA',
                  'NOMBRE_TARJETA', 'REFERENCIA', 'EMISOR', 'USUARIO_ATZ', 'ACCESO_ATZ')

    def validate(self, data):
        data = super(ReposicionTarjetasSerializer, self).validate(data)
        card = data.get('TARJETA', "").strip()
        card_assigned = data.get('TARJETA_ASIGNADA', "").strip()

        data['TARJETA'] = card
        data['TARJETA_ASIGNADA'] = card_assigned
        if len(card) == 0 or len(card_assigned) == 0:
            raise CustomValidationError(detail=u'El numero de tarjeta o tarjeta asignada es requerido',
                                        code='400')
=======
class WebhookSerializer(serializers.ModelSerializer):
    emisor = serializers.CharField(source='account_issuer', required=True, write_only=True)
    activo = serializers.BooleanField(source='active', required=False, default=True, write_only=True)

    class Meta:
        model = Webhook
        fields = ('emisor', 'url_webhook', 'activo')

    def validate(self, data):
        data = super(WebhookSerializer, self).validate(data)
        account_issuer = data.get('account_issuer', '' if not self.instance else self.instance.account_issuer)
        url_webhook = data.get('url_webhook', '' if not self.instance else self.instance.url_webhook)
        key_webhook = data.get('key_webhook', '' if not self.instance else self.instance.key_webhook)

        if not self.instance:
            if Webhook.objects.filter(account_issuer=account_issuer, deleted_at__isnull=True).exists():
                raise CustomValidationError(detail={'emisor': f'Existe un endpoint del emisor: {account_issuer.upper()}.'},
                                            code='422')
        elif account_issuer and Webhook.objects.filter(account_issuer=account_issuer,
                                                       deleted_at__isnull=True).exclude(id=self.instance.id).exists():
            raise CustomValidationError(detail={'emisor': f'Existe un endpoint del emisor: {account_issuer.upper()}.'},
                                        code='422')

        if len(url_webhook) == 0:
            raise CustomValidationError(detail={'url_webhook': f'La url del webhook es requerido.'},
                                        code='422')

        if len(key_webhook) == 0:
            key_webhook = model_code_generator(model=Webhook, digits=32, code='key_webhook')

        data['account_issuer'] = account_issuer
        data['url_webhook'] = url_webhook
        data['key_webhook'] = key_webhook
        return data


class WebhookListSerializer(serializers.ModelSerializer):
    rsp_webhook_id = serializers.CharField(source='id')
    rsp_emisor = serializers.CharField(source='account_issuer')
    rsp_url_webhook = serializers.CharField(source='url_webhook')
    rsp_key_webhook = serializers.CharField(source='key_webhook')
    rsp_activo = serializers.BooleanField(source='active')

    class Meta:
        model = Webhook
        fields = ('rsp_webhook_id', 'rsp_emisor', 'rsp_url_webhook', 'rsp_key_webhook', 'rsp_activo')
        read_only_fields = fields


class TransactionSerializer(serializers.Serializer):
    monto = serializers.CharField(max_length=100, default='', required=False, allow_null=True, allow_blank=True)
    moneda = serializers.CharField(max_length=100, default='', required=False, allow_null=True, allow_blank=True)
    emisor = serializers.CharField(max_length=100, default='', required=False, allow_null=True, allow_blank=True)
    estatus = serializers.CharField(max_length=100, default='', required=False, allow_null=True, allow_blank=True)
    tipo_transaccion = serializers.CharField(max_length=100, default='', required=False, allow_null=True, allow_blank=True)
    tarjeta = serializers.CharField(max_length=100, default='', required=False, allow_null=True, allow_blank=True)
    id_movimiento = serializers.CharField(max_length=100, default='', required=False, allow_null=True, allow_blank=True)
    fecha_transaccion = serializers.CharField(max_length=100, default='', required=False, allow_null=True, allow_blank=True)
    hora_transaccion = serializers.CharField(max_length=100, default='', required=False, allow_null=True, allow_blank=True)
    referencia = serializers.CharField(max_length=100, default='', required=False, allow_null=True, allow_blank=True)
    numero_autorizacion = serializers.CharField(max_length=100, default='', required=False, allow_null=True, allow_blank=True)
    codigo_autorizacion = serializers.CharField(max_length=100, default='', required=False, allow_null=True, allow_blank=True)
    comercio = serializers.CharField(max_length=100, default='', required=False, allow_null=True, allow_blank=True)
    user = serializers.CharField(max_length=100, default='', required=False, allow_null=True, allow_blank=True)
    password = serializers.CharField(max_length=100, default='', required=False, allow_null=True, allow_blank=True)

    def validate(self, data):
        data = super(TransactionSerializer, self).validate(data)
        user = data.pop('user', settings.VOLCAN_USER_TRANSACTION)
        password = data.pop('password', settings.VOLCAN_PASSWORD_TRANSACTION)

        if user != settings.VOLCAN_USER_TRANSACTION or password != settings.VOLCAN_PASSWORD_TRANSACTION:
            raise CustomValidationError(detail=f'Prueba de usuario y password incorrectos.',
                                        code='422')

>>>>>>> 1ad45995
        return data<|MERGE_RESOLUTION|>--- conflicted
+++ resolved
@@ -141,7 +141,6 @@
         return data
 
 
-<<<<<<< HEAD
 class CambioLimitesSerializer(serializers.Serializer):
     CUENTA = serializers.CharField(max_length=15, required=False, default="", allow_blank=True)
     TARJETA = serializers.CharField(max_length=16, required=False, default="", allow_blank=True)
@@ -230,7 +229,9 @@
         if len(card) == 0 or len(card_assigned) == 0:
             raise CustomValidationError(detail=u'El numero de tarjeta o tarjeta asignada es requerido',
                                         code='400')
-=======
+        return data
+
+
 class WebhookSerializer(serializers.ModelSerializer):
     emisor = serializers.CharField(source='account_issuer', required=True, write_only=True)
     activo = serializers.BooleanField(source='active', required=False, default=True, write_only=True)
@@ -306,5 +307,4 @@
             raise CustomValidationError(detail=f'Prueba de usuario y password incorrectos.',
                                         code='422')
 
->>>>>>> 1ad45995
         return data