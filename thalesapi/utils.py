--- conflicted
+++ resolved
@@ -113,23 +113,15 @@
 def process_volcan_api_request(data, url, request=None, headers=None, method='POST', times=0):
     response_data = dict()
     response_status = 500
-<<<<<<< HEAD
     if not headers:
         headers = get_thales_api_headers(request)
     if headers['Content-Type'] == 'application/json':
         data_json = json.dumps(data)
     else:
         data_json = data
-    logger.debug(f"Request: {url}")
-    logger.debug(f"Headers: {headers}")
-    logger.debug(f"Data json: {data_json}")
-=======
-    headers = get_thales_api_headers(request)
-    data_json = json.dumps(data)
     print(f"Request: {url}")
     print(f"Headers: {headers}")
     print(f"Data json: {data_json}")
->>>>>>> 6d947603
     try:
         if method == 'POST':
             r = requests.post(url=url, data=data_json, headers=headers)
