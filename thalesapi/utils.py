--- conflicted
+++ resolved
@@ -196,17 +196,10 @@
     finally:
         newrelic.agent.add_custom_attributes(
             [
-<<<<<<< HEAD
-                ("request_url", url),
-                ("emisor", data['EMISOR'] if 'EMISOR' in data else ''),
-                ("response_code", response_status),
-                ("response_json", response_data),
-=======
                 ("request.url", url),
                 ("request.emisor", data['EMISOR'] if 'EMISOR' in data else ''),
                 ("response.code", response_status),
                 # ("response_json", response_data),
->>>>>>> c1637d82
             ]
         )
         return response_data, response_status
@@ -273,17 +266,10 @@
     finally:
         newrelic.agent.add_custom_attributes(
             [
-<<<<<<< HEAD
-                ("request_url", url),
-                ("emisor", data['EMISOR'] if 'EMISOR' in data else ''),
-                ("response_code", response_status),
-                ("response_json", response_data),
-=======
                 ("request.url", url),
                 ("request.emisor", data['EMISOR'] if 'EMISOR' in data else ''),
                 ("response.code", response_status),
                 # ("response_json", response_data),
->>>>>>> c1637d82
             ]
         )
         return response_data, response_status
