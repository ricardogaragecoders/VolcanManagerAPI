import logging

from django.conf import settings
from rest_framework import serializers

from common.exceptions import CustomValidationError
from common.utils import code_generator
from thalesapi.models import CardBinConfig, CardDetail
from thalesapi.utils import get_or_create_card_client

logger = logging.getLogger(__name__)


class VerifyCardCreditSerializer(serializers.Serializer):
    encryptedData = serializers.CharField(min_length=3, required=True, allow_blank=False, allow_null=False)
    cardId = serializers.CharField(max_length=48, required=False, default="", allow_blank=True, allow_null=True)
    cardBin = serializers.CharField(max_length=8, required=True, allow_blank=False, allow_null=False)
    emisor = serializers.CharField(max_length=3, required=False, allow_blank=True, allow_null=True)

    class Meta:
        fields = ('encryptedData', 'cardId', 'cardBin', 'emisor')

    def validate(self, data):
        data = super(VerifyCardCreditSerializer, self).validate(data)
        private_key = None
        encrypted_data = data.pop('encryptedData', None)
        card_id = data.pop('cardId', None)
        card_bin = data.pop('cardBin', None)
        emisor = data.pop('emisor', settings.THALES_API_EMISOR_DEFAULT)

        data['card_detail'] = CardDetail.objects.filter(card_id=card_id, emisor=emisor).first()
        data['FOLIO'] = code_generator(characters=12, option='num')
        data['USUARIO_ATZ'] = settings.VOLCAN_USUARIO_ATZ
        data['ACCESO_ATZ'] = settings.VOLCAN_ACCESO_ATZ
        data['EMISOR'] = emisor

        from jwcrypto import jwk, jwe
        import json
        try:
            with open(settings.PRIV_KEY_D1_SERVER_TO_ISSUER_SERVER_PEM, "rb") as pem_file:
                private_key = jwk.JWK.from_pem(pem_file.read())
            if private_key:
                jwe_token = jwe.JWE()
                jwe_token.deserialize(encrypted_data, key=private_key)
                payload = json.loads(jwe_token.payload)
                data['TARJETA'] = payload['pan'] if 'pan' in payload else ''
                data['FECHA_EXP'] = payload['exp'] if 'exp' in payload else ''
                data['NOMBRE'] = payload['name'] if 'name' in payload else ''
                data['CVV'] = payload['cvv'] if 'cvv' in payload else ''
                if len(data['FECHA_EXP']) == 4:
                    data['FECHA_EXP'] = data['FECHA_EXP'][2:4] + data['FECHA_EXP'][0:2]
        except jwe.InvalidJWEData as e:
<<<<<<< HEAD
            print(f"Error en desifrado de datos: {e.args.__str__()}")
=======
            logger.warning(f"Error en desifrado de datos: {e.args.__str__()}")
>>>>>>> c1637d82
            raise CustomValidationError(detail=f'Error en descifrado de datos', code='400')
        except Exception as e:
            logger.exception(e)
<<<<<<< HEAD
            print(f"Error en desifrado de datos: {e.args.__str__()}")
=======
            logger.error(f"Error en desifrado de datos: {e.args.__str__()}")
>>>>>>> c1637d82
            raise CustomValidationError(detail=f'Error en descifrado de datos', code='400')

        from thalesapi.utils import get_card_triple_des_process
        data['card_bin'] = data['TARJETA'][0:8]
        card_az7 = get_card_triple_des_process(data['TARJETA'], is_descript=False)
        if not card_az7:
            raise CustomValidationError(detail=u'Error en proceso de encriptado triple des', code='400')
        else:
            data['TARJETA'] = card_az7

        return data


class GetConsumerInfoSerializer(serializers.Serializer):
    cardId = serializers.CharField(max_length=48, required=False, default="", allow_blank=True, allow_null=True)
    consumerId = serializers.CharField(max_length=64, required=False, default="", allow_blank=False, allow_null=False)
    emisor = serializers.CharField(max_length=3, required=False, allow_blank=True, allow_null=True)

    class Meta:
        fields = ('cardId', 'consumerId', 'emisor')

    def validate(self, data):
        data = super(GetConsumerInfoSerializer, self).validate(data)
        card_id = data.pop('cardId', None)
        consumer_id = data.pop('consumerId', None)
        emisor = data.pop('emisor', settings.THALES_API_EMISOR_DEFAULT)

        data['TARJETAID'] = card_id
        if len(card_id) == 0:
            raise CustomValidationError(detail=u'TARJETAID es requerido', code='400')

        data['FOLIO'] = code_generator(characters=12, option='num')
        data['USUARIO_ATZ'] = settings.VOLCAN_USUARIO_ATZ
        data['ACCESO_ATZ'] = settings.VOLCAN_ACCESO_ATZ
        data['EMISOR'] = emisor

        return data


class GetDataCredentialsSerializer(serializers.Serializer):
    cardId = serializers.CharField(max_length=48, required=False, default="", allow_blank=True, allow_null=True)
    consumerId = serializers.CharField(max_length=64, required=False, default="", allow_blank=False, allow_null=False)
    emisor = serializers.CharField(max_length=3, required=False, allow_blank=True, allow_null=True)

    class Meta:
        fields = ('cardId', 'consumerId', 'emisor')

    def validate(self, data):
        data = super(GetDataCredentialsSerializer, self).validate(data)
        card_id = data.pop('cardId', None)
        consumer_id = data.pop('consumerId', None)
        emisor = data.pop('emisor', settings.THALES_API_EMISOR_DEFAULT)

        data['TARJETAID'] = card_id
        if len(card_id) == 0:
            raise CustomValidationError(detail=u'TARJETAID es requerido', code='400')

        data['FOLIO'] = code_generator(characters=12, option='num')
        data['USUARIO_ATZ'] = settings.VOLCAN_USUARIO_ATZ
        data['ACCESO_ATZ'] = settings.VOLCAN_ACCESO_ATZ
        data['EMISOR'] = emisor
        # data['AUTORIZACION'] = settings.THALESAPI_AUTORIZACION_DEFAULT

        return data


class GetDataTokenizationSerializer(serializers.Serializer):
    TARJETA = serializers.CharField(max_length=50, required=False, default="", allow_blank=True)
    FECHA_EXP = serializers.CharField(max_length=50, required=False, default="", allow_blank=True)
    NOMBRE = serializers.CharField(max_length=50, required=False, default="", allow_blank=True)
    CVV = serializers.CharField(max_length=4, required=False, default="", allow_blank=True)
    EMISOR = serializers.CharField(max_length=50, required=False, default="", allow_blank=True)
    FOLIO = serializers.CharField(max_length=50, required=False, default="", allow_blank=True)
    IDENTIFICACION = serializers.CharField(max_length=20, required=False, default="", allow_blank=True)
    USUARIO_ATZ = serializers.CharField(max_length=50, required=False, default="", allow_blank=True)
    ACCESO_ATZ = serializers.CharField(max_length=50, required=False, default="", allow_blank=True)

    class Meta:
        fields = ('TARJETA', 'FECHA_EXP', 'NOMBRE', 'CVV',
                  'FOLIO', 'EMISOR', 'IDENTIFICATION',
                  'USUARIO_ATZ', 'ACCESO_ATZ')

    def validate(self, data):
        data = super(GetDataTokenizationSerializer, self).validate(data)
        profile = self.context['request'].user.profile
        card = data.get('TARJETA', '').strip()
        exp_date = data.get('FECHA_EXP', '').strip()
        cvv = data.get('CVV', '').strip()
        name = data.get('NOMBRE', '').strip()
        issuer = data.get('EMISOR', '').strip().upper()
        folio = data.get('FOLIO', '').strip()
        identification = data.pop('IDENTIFICACION', '').strip()

        if len(card) == 0:
            raise CustomValidationError(detail=u'TARJETA es requerido', code='400')

        if len(exp_date) != 4:
            raise CustomValidationError(detail=u'FECHA_EXP es requerido', code='400')

        exp_date = exp_date[2:4] + exp_date[0:2]

        if len(name) <= 3:
            raise CustomValidationError(detail=u'NOMBRE es requerido', code='400')

        if not profile.is_superadmin():
            if profile.first_name != issuer:
                raise CustomValidationError(detail=u'EMISOR desconocido', code='400')

        if issuer not in CardBinConfig.objects.order_by().values_list('emisor', flat=True).distinct():
            raise CustomValidationError(detail=u'EMISOR no autorizado', code='400')

        if len(folio) == 0:
            folio = code_generator(characters=12, option='num')

        if len(identification) == 0:
            raise CustomValidationError(detail=u'IDENTIFICACION es requerida', code='400')

        client = get_or_create_card_client(card_name=name, identification=identification)

        data['FECHA_EXP'] = exp_date
        data['CVV'] = cvv
        data['FOLIO'] = folio
        data['EMISOR'] = issuer
        data['USUARIO_ATZ'] = settings.VOLCAN_USUARIO_ATZ
        data['ACCESO_ATZ'] = settings.VOLCAN_ACCESO_ATZ
        data['client'] = client

        return data


class GetDataTokenizationPaycardSerializer(serializers.Serializer):
    TARJETA = serializers.CharField(max_length=16, required=False, default="", allow_blank=True)
    FECHA_EXP = serializers.CharField(max_length=50, required=False, default="", allow_blank=True)
    MANUFACTURA = serializers.CharField(max_length=1, required=False, default="F", allow_blank=True)
    EMISOR = serializers.CharField(max_length=50, required=False, default="", allow_blank=True)
    FOLIO = serializers.CharField(max_length=50, required=False, default="", allow_blank=True)
    IDENTIFICACION = serializers.CharField(max_length=20, required=False, default="", allow_blank=True)

    class Meta:
        fields = ('TARJETA', 'FECHA_EXP', 'MANUFACTURA', 'EMISOR', 'FOLIO', 'IDENTIFICACION')

    def validate(self, data):
        data = super(GetDataTokenizationPaycardSerializer, self).validate(data)
        profile = self.context['request'].user.profile
        card = data.pop('TARJETA', '').strip()
        exp_date = data.get('FECHA_EXP', '').strip()
        manufacture = data.pop('MANUFACTURA', '').strip()
        issuer = data.get('EMISOR', '').strip().upper()
        folio = data.get('FOLIO', '').strip()
        identification = data.pop('IDENTIFICACION', '').strip()

        if len(card) == 0:
            raise CustomValidationError(detail=u'TARJETA es requerido', code='400')

        if len(exp_date) != 4:
            raise CustomValidationError(detail=u'FECHA_EXP es requerido', code='400')

        exp_date = exp_date[2:4] + exp_date[0:2]

        if not profile.is_superadmin():
            if profile.first_name != issuer:
                raise CustomValidationError(detail=u'EMISOR desconocido', code='400')

        if issuer not in CardBinConfig.objects.order_by().values_list('emisor', flat=True).distinct():
            raise CustomValidationError(detail=u'EMISOR no autorizado', code='400')

        if len(folio) == 0:
            folio = code_generator(characters=12, option='num')

        from thalesapi.utils import get_card_triple_des_process
        data['FECHA_EXP'] = exp_date
        data['FOLIO'] = folio
        data['Tarjeta'] = card
        data['card'] = get_card_triple_des_process(card, is_descript=False)
        data['Manufactura'] = manufacture

        if len(identification) == 0:
            raise CustomValidationError(detail=u'IDENTIFICACION es requerida', code='400')

        data['client'] = get_or_create_card_client(identification=identification)

        return data


class GetVerifyCardSerializer(serializers.Serializer):
    TARJETA = serializers.CharField(max_length=50, required=False, default="", allow_blank=True)
    FECHA_EXP = serializers.CharField(max_length=50, required=False, default="", allow_blank=True)
    TARJETAID = serializers.CharField(max_length=50, required=False, default="", allow_blank=True)
    CLIENTEID = serializers.CharField(max_length=50, required=False, default="", allow_blank=True)
    CUENTAID = serializers.CharField(max_length=50, required=False, default="", allow_blank=True)
    ISSUER_ID = serializers.CharField(max_length=50, required=False, default="", allow_blank=True)
    CARD_PRODUCT_ID = serializers.CharField(max_length=100, required=False, default="", allow_blank=True)
    STATE = serializers.CharField(max_length=10, required=False, default="ACTIVE", allow_blank=True)
    EMISOR = serializers.CharField(max_length=3, required=False, default="CMF", allow_blank=True)
    FOLIO = serializers.CharField(max_length=50, required=False, default="", allow_blank=True)
    IDENTIFICACION = serializers.CharField(max_length=20, required=False, default="", allow_blank=True)

    class Meta:
        fields = ('TARJETA', 'FECHA_EXP', 'TARJETAID', 'CLIENTEID', 'CUENTAID',
                  'ISSUER_ID', 'CARD_PRODUCT_ID', 'STATE','FOLIO', 'EMISOR',
                  'IDENTIFICACION')

    def validate(self, data):
        data = super(GetVerifyCardSerializer, self).validate(data)
        profile = self.context['request'].user.profile
        card = data.get('TARJETA', '').strip()
        exp_date = data.get('FECHA_EXP', '').strip()
        issuer = data.get('EMISOR', '').strip().upper()
        issuer_id = data.get('ISSUER_ID', '').strip()
        card_product_id = data.get('CARD_PRODUCT_ID', '').strip()
        folio = data.get('FOLIO', '').strip()
        state = data.get('STATE', '').strip()
        identification = data.pop('IDENTIFICACION', '').strip()
        consumer_id = data.get('CLIENTEID', '').strip()

        if len(card) == 0:
            raise CustomValidationError(detail=u'TARJETA es requerido', code='400')

        if len(exp_date) != 4:
            raise CustomValidationError(detail=u'FECHA_EXP es requerido', code='400')

        exp_date = exp_date[2:4] + exp_date[0:2]

        if not profile.is_superadmin():
            if profile.first_name != issuer:
                raise CustomValidationError(detail=u'EMISOR desconocido', code='400')

        if issuer not in CardBinConfig.objects.order_by().values_list('emisor', flat=True).distinct():
            raise CustomValidationError(detail=u'EMISOR no autorizado', code='400')

        if len(folio) == 0:
            folio = code_generator(characters=12, option='num')

        if len(issuer_id) == 0:
            issuer_id = settings.THALES_API_ISSUER_ID

        if len(card_product_id) == 0:
            card_product_id = "D1_VOLCAN_VISA_SANDBOX"

        if len(identification) == 0:
            raise CustomValidationError(detail=u'IDENTIFICACION es requerida', code='400')

        data['client'] = get_or_create_card_client(identification=identification, consumer_id=consumer_id)

        data['FECHA_EXP'] = exp_date
        data['FOLIO'] = folio
        data['EMISOR'] = issuer
        data['ISSUER_ID'] = issuer_id
        data['CARD_PRODUCT_ID'] = card_product_id
        data['STATE'] = state

        return data


class CardBinConfigSerializer(serializers.ModelSerializer):
    class Meta:
        model = CardBinConfig
        fields = '__all__'<|MERGE_RESOLUTION|>--- conflicted
+++ resolved
@@ -50,19 +50,11 @@
                 if len(data['FECHA_EXP']) == 4:
                     data['FECHA_EXP'] = data['FECHA_EXP'][2:4] + data['FECHA_EXP'][0:2]
         except jwe.InvalidJWEData as e:
-<<<<<<< HEAD
-            print(f"Error en desifrado de datos: {e.args.__str__()}")
-=======
             logger.warning(f"Error en desifrado de datos: {e.args.__str__()}")
->>>>>>> c1637d82
             raise CustomValidationError(detail=f'Error en descifrado de datos', code='400')
         except Exception as e:
             logger.exception(e)
-<<<<<<< HEAD
-            print(f"Error en desifrado de datos: {e.args.__str__()}")
-=======
             logger.error(f"Error en desifrado de datos: {e.args.__str__()}")
->>>>>>> c1637d82
             raise CustomValidationError(detail=f'Error en descifrado de datos', code='400')
 
         from thalesapi.utils import get_card_triple_des_process
