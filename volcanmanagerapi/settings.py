"""
Django settings for volcanmanagerapi project.

Generated by 'django-admin startproject' using Django 3.2.12.

For more information on this file, see
https://docs.djangoproject.com/en/3.2/topics/settings/

For the full list of settings and their values, see
https://docs.djangoproject.com/en/3.2/ref/settings/
"""

import os
from datetime import timedelta
from pathlib import Path

import environ

# Build paths inside the project like this: BASE_DIR / 'subdir'.
BASE_DIR = Path(__file__).resolve().parent.parent

environ.Env.read_env(os.path.join(BASE_DIR, '.env'))

env = environ.Env(
    # set casting, default value
    DEBUG=(bool, False)
)

# Quick-start development settings - unsuitable for production
# See https://docs.djangoproject.com/en/3.2/howto/deployment/checklist/

# SECURITY WARNING: keep the secret key used in production secret!
SECRET_KEY = env('SECRET_KEY')

# SECURITY WARNING: don't run with debug turned on in production!
DEBUG = env('DEBUG')

ALLOWED_HOSTS = env('ALLOWED_HOSTS').split(',')

# Application definition

INSTALLED_APPS = [
    'django.contrib.admin',
    'django.contrib.auth',
    'django.contrib.contenttypes',
    'django.contrib.sessions',
    'django.contrib.humanize',
    'django.contrib.messages',
    'django.contrib.staticfiles',
    'django.contrib.postgres',
    # third parties
    'rest_framework',
    'corsheaders',
    # modules
    'users',
    'common',
    'control',
    'thalesapi',
    'webhook',
    'estrato'
]

MIDDLEWARE = [
    'django.middleware.security.SecurityMiddleware',
    'django.contrib.sessions.middleware.SessionMiddleware',
    'django.middleware.common.CommonMiddleware',
    'django.middleware.csrf.CsrfViewMiddleware',
    'django.contrib.auth.middleware.AuthenticationMiddleware',
    'django.contrib.messages.middleware.MessageMiddleware',
    'django.middleware.clickjacking.XFrameOptionsMiddleware',
    'common.middleware.RequestMiddleware',
    'common.middleware.RequestLoggingMiddleware',
]

APPEND_SLASH = False

ROOT_URLCONF = 'volcanmanagerapi.urls'

TEMPLATES = [
    {
        'BACKEND': 'django.template.backends.django.DjangoTemplates',
        'DIRS': [BASE_DIR / "templates"],
        'APP_DIRS': True,
        'OPTIONS': {
            'context_processors': [
                'django.template.context_processors.debug',
                'django.template.context_processors.request',
                'django.contrib.auth.context_processors.auth',
                'django.contrib.messages.context_processors.messages',
            ],
        },
    },
]

WSGI_APPLICATION = 'volcanmanagerapi.wsgi.application'

# Database
# https://docs.djangoproject.com/en/3.2/ref/settings/#databases

DATABASES = {
    'default': env.db()
}

# mongodb
MONGO_DB = {
    'volcanmanagerapidb': {
        'URL': env.str('MONGODB_URL')
    }
}

CACHES = {
    "default": {
        "BACKEND": "django.core.cache.backends.redis.RedisCache",
        "LOCATION": env.str('REDIS_URL'),
    }
}

# Backend login
AUTH_AUTHENTICATION_TYPE = 'both'
AUTHENTICATION_BACKENDS = (
    'users.backends.EmailOrUsernameModelBackend',
)

# Password validation
# https://docs.djangoproject.com/en/3.2/ref/settings/#auth-password-validators

AUTH_PASSWORD_VALIDATORS = [
    {
        'NAME': 'django.contrib.auth.password_validation.UserAttributeSimilarityValidator',
    },
    {
        'NAME': 'django.contrib.auth.password_validation.MinimumLengthValidator',
    },
    {
        'NAME': 'django.contrib.auth.password_validation.CommonPasswordValidator',
    },
    {
        'NAME': 'django.contrib.auth.password_validation.NumericPasswordValidator',
    },
]

# Internationalization
# https://docs.djangoproject.com/en/3.2/topics/i18n/

LANGUAGE_CODE = 'en-us'

TIME_ZONE = 'UTC'

USE_I18N = True

USE_L10N = True

USE_TZ = True

# Static files (CSS, JavaScript, Images)
# https://docs.djangoproject.com/en/3.2/howto/static-files/

STATIC_URL = '/static/'
STATIC_ROOT = os.path.join(BASE_DIR, 'static')

MEDIA_URL = '/media/'
MEDIA_ROOT = os.path.join(BASE_DIR, "media")

# Default primary key field type
# https://docs.djangoproject.com/en/3.2/ref/settings/#default-auto-field

DEFAULT_AUTO_FIELD = 'django.db.models.BigAutoField'

# Rest Framework
REST_FRAMEWORK = {
    'DEFAULT_AUTHENTICATION_CLASSES': (
        'rest_framework_simplejwt.authentication.JWTAuthentication'
    ),
    'DEFAULT_RENDERER_CLASSES': [
        'rest_framework.renderers.JSONRenderer',
    ],
    'DEFAULT_PARSER_CLASSES': [
        'rest_framework.parsers.FormParser',
        'rest_framework.parsers.MultiPartParser',
        'rest_framework.parsers.JSONParser',
    ],
    'TEST_REQUEST_DEFAULT_FORMAT': 'json',
    'EXCEPTION_HANDLER': 'common.utils.custom_exception_handler'
}

SIMPLE_JWT = {
    'ACCESS_TOKEN_LIFETIME': timedelta(days=1),  # timedelta(minutes=5),
    'REFRESH_TOKEN_LIFETIME': timedelta(days=30),
    'ROTATE_REFRESH_TOKENS': False,
    'BLACKLIST_AFTER_ROTATION': True,

    'ALGORITHM': 'HS256',
    'SIGNING_KEY': SECRET_KEY,
    'VERIFYING_KEY': None,
    'AUDIENCE': None,
    'ISSUER': None,

    'AUTH_HEADER_TYPES': ('Bearer',),
    'USER_ID_FIELD': 'id',
    'USER_ID_CLAIM': 'user_id',

    'AUTH_TOKEN_CLASSES': ('rest_framework_simplejwt.tokens.AccessToken',),
    'TOKEN_TYPE_CLAIM': 'token_type',

    'JTI_CLAIM': 'jti',

    'SLIDING_TOKEN_REFRESH_EXP_CLAIM': 'refresh_exp',
    'SLIDING_TOKEN_LIFETIME': timedelta(days=1),  # timedelta(minutes=5),
    'SLIDING_TOKEN_REFRESH_LIFETIME': timedelta(days=30),
}

# Email configurations
EMAIL_BACKEND = 'django.core.mail.backends.smtp.EmailBackend'
EMAIL_HOST = env.str('MAIL_SERVER')
EMAIL_PORT = env.int('MAIL_SERVER_PORT')
EMAIL_HOST_USER = env.str('MAIL_SERVER_USER')
EMAIL_HOST_PASSWORD = env.str('MAIL_SERVER_PASSWORD')
EMAIL_USE_TLS = env.bool('MAIL_USE_TLS')

# security
X_FRAME_OPTIONS = env.str('X_FRAME_OPTIONS', "DENY")
SECURE_CONTENT_TYPE_NOSNIFF = True
SECURE_BROWSER_XSS_FILTER = True

# SSL configuration
# SECURE_SSL_REDIRECT = True
SESSION_COOKIE_SECURE = True
CSRF_COOKIE_SECURE = True

# HSTS configuration
SECURE_HSTS_PRELOAD = True
SECURE_HSTS_INCLUDE_SUBDOMAINS = True
SECURE_HSTS_SECONDS = 3600

# only Debug mode
if DEBUG:
    SWAGGER_YAML_FILE = os.path.join(BASE_DIR, "swagger.yaml")

    REST_FRAMEWORK['DEFAULT_AUTHENTICATION_CLASSES'] = (
        'rest_framework.authentication.SessionAuthentication',
        'rest_framework_simplejwt.authentication.JWTAuthentication'
    )

    REST_FRAMEWORK['DEFAULT_RENDERER_CLASSES'] = [
        'rest_framework.renderers.JSONRenderer',
        'rest_framework.renderers.BrowsableAPIRenderer',
    ]

    INSTALLED_APPS = ['debug_toolbar', 'swagger_ui', 'sslserver', ] + INSTALLED_APPS

    MIDDLEWARE = ['debug_toolbar.middleware.DebugToolbarMiddleware', ] + MIDDLEWARE

    INTERNAL_IPS = ('127.0.0.1',)

    DEBUG_TOOLBAR_PANELS = [
        'debug_toolbar.panels.versions.VersionsPanel',
        'debug_toolbar.panels.timer.TimerPanel',
        'debug_toolbar.panels.settings.SettingsPanel',
        'debug_toolbar.panels.headers.HeadersPanel',
        'debug_toolbar.panels.request.RequestPanel',
        'debug_toolbar.panels.sql.SQLPanel',
        'debug_toolbar.panels.staticfiles.StaticFilesPanel',
        'debug_toolbar.panels.templates.TemplatesPanel',
        'debug_toolbar.panels.cache.CachePanel',
        'debug_toolbar.panels.signals.SignalsPanel',
        'debug_toolbar.panels.logging.LoggingPanel',
        'debug_toolbar.panels.redirects.RedirectsPanel',
        'debug_toolbar.panels.profiling.ProfilingPanel',
    ]

    DEBUG_TOOLBAR_CONFIG = {
        # Toolbar options
        'RESULTS_CACHE_SIZE': 3,
        'SHOW_COLLAPSED': True,
        # Panel options
        'SQL_WARNING_THRESHOLD': 100,  # milliseconds
    }
else:
    SWAGGER_YAML_FILE = os.path.join(BASE_DIR, "swagger_prod.yaml")
    INSTALLED_APPS = ['swagger_ui', ] + INSTALLED_APPS

LOGGING = {
    'version': 1,
    'disable_existing_loggers': False,
    'formatters': {
        'complete': {
            'format': '[%(asctime)s][%(threadName)s:%(thread)d][task_id:%(name)s][%(filename)s:%(lineno)d]'
                      '[%(levelname)s][%(message)s]'
        },
        'standard': {
            'format': '[%(levelname)s][%(asctime)s][%(filename)s:%(lineno)d]%(message)s'
        },
        'collect': {
            'format': '%(message)s'
        }
    },
    'filters': {
        'require_debug_true': {
            '()': 'django.utils.log.RequireDebugTrue',
        },
    },
    'handlers': {
        'console_debug': {
            'level': 'DEBUG',
            # 'filters': ['require_debug_true'],
            'class': 'logging.StreamHandler',
            'formatter': 'collect'
        },
        'console_error': {
            'level': 'ERROR',
            'class': 'logging.StreamHandler',
            'formatter': 'standard'
        },
        'logfile': {
            'level': 'ERROR',
            'class': 'logging.handlers.TimedRotatingFileHandler',
            'filename': os.path.join(BASE_DIR, "logfile.log"),
            'when': 'midnight',  # rotar a medianoche
            'interval': 1,
            'backupCount': 30,  # mantener 30 días de backups
            'formatter': 'complete',
            'encoding': 'utf-8',
        },
    },
    'loggers': {
<<<<<<< HEAD
        'control': {
            'handlers': ['console', 'logfile'],
            'level': env.str('DJANGO_LOG_LEVEL', 'DEBUG'),
        },
        'thalesapi': {
            'handlers': ['console', 'logfile'],
            'level': env.str('DJANGO_LOG_LEVEL', 'DEBUG'),
        },
        'users': {
            'handlers': ['console', 'logfile'],
            'level': env.str('DJANGO_LOG_LEVEL', 'DEBUG'),
        },
        'common': {
            'handlers': ['console', 'logfile'],
            'level': env.str('DJANGO_LOG_LEVEL', 'DEBUG'),
=======
        '': {
            'handlers': ['console_debug', 'console_error', 'logfile'],
            'level': env.str('DJANGO_LOG_LEVEL', 'DEBUG'),
            'propagate': True,
        },
        'django': {
            'handlers': ['console_debug', 'console_error', 'logfile'],
            'level': env.str('DJANGO_LOG_LEVEL', 'DEBUG'),
            'propagate': False,
        },
        'django.request': {
            'handlers': ['console_debug', 'console_error', 'logfile'],
            'level': env.str('DJANGO_LOG_LEVEL', 'DEBUG'),
            'propagate': False,
        },
        'django.server': {
            'handlers': ['console_debug', 'console_error', 'logfile'],
            'level': env.str('DJANGO_LOG_LEVEL', 'DEBUG'),
            'propagate': False,
>>>>>>> c1637d82
        },
        'django.db.backends': {
            'handlers': ['console_debug', 'console_error', 'logfile'],
            'level': env.str('DJANGO_LOG_LEVEL', 'DEBUG'),
            'propagate': False,
        },
        'django.template': {
            'handlers': ['console_debug', 'console_error', 'logfile'],
            'level': env.str('DJANGO_LOG_LEVEL', 'DEBUG'),
            'propagate': False,
        },
        # 'common.middleware.RequestLoggingMiddleware': {
        #     'handlers': ['console_debug', 'console_error', 'logfile'],
        #     'level': env.str('DJANGO_LOG_LEVEL', 'DEBUG'),
        #     'propagate': False,
        # },
    },
}

# URLs
URL_BACKEND = env.str('URL_BACKEND', 'http://localhost:8000')
EMAIL_CONTACT = env.str('EMAIL_CONTACT', 'info@volcangroup.io')
DEFAULT_PASSWORD = env.str('DEFAULT_PASSWORD', '')

SERVER_VOLCAN_AZ7_URL = env.str('SERVER_VOLCAN_AZ7_URL', 'http://10.23.102.10:21005')
SERVER_VOLCAN_PAYCARD_URL = env.str('SERVER_VOLCAN_PAYCARD_URL', 'http://10.23.106.33/wsParabiliumVolcan')

PUB_KEY_D1_SERVER_TO_ISSUER_SERVER_PEM = env.str('PUB_KEY_D1_SERVER_TO_ISSUER_SERVER_PEM', '')
PRIV_KEY_D1_SERVER_TO_ISSUER_SERVER_PEM = env.str('PRIV_KEY_D1_SERVER_TO_ISSUER_SERVER_PEM', '')

PUB_KEY_ISSUER_SERVER_TO_D1_SERVER_PEM = env.str('PUB_KEY_ISSUER_SERVER_TO_D1_SERVER_PEM', '')

PRIV_KEY_AUTH_ISSUER_SERVER_TO_D1_SERVER_PEM = env.str('PRIV_KEY_AUTH_ISSUER_SERVER_TO_D1_SERVER_PEM', '')
PUB_KEY_AUTH_ISSUER_SERVER_TO_D1_SERVER_PEM = env.str('PUB_KEY_AUTH_ISSUER_SERVER_TO_D1_SERVER_PEM', '')


# certificates Thales
SSL_CERTIFICATE_THALES_CRT = env.str('SSL_CERTIFICATE_THALES_CRT', '')
SSL_CERTIFICATE_THALES_KEY = env.str('SSL_CERTIFICATE_THALES_KEY', '')


VOLCAN_USUARIO_ATZ = env.str('USUARIO_ATZ', 'KLEWIS')
VOLCAN_ACCESO_ATZ = env.str('ACCESO_ATZ', 'KLEWIS')
AZ7_SECRET_KEY = env.str('AZ7_SECRET_KEY', '')

THALES_API_ENCRYPTED_K01_KID = env.str('THALES_API_ENCRYPTED_K01_KID', '')
THALES_API_ENCRYPTED_K03_KID = env.str('THALES_API_ENCRYPTED_K03_KID', '')
THALES_API_ENCRYPTED_K06_AUTH_KID = env.str('THALES_API_ENCRYPTED_K06_AUTH_KID', '')
THALES_API_EMISOR_DEFAULT = env.str('THALES_API_EMISOR_DEFAULT', 'CMF')

THALES_API_AUD = env.str('THALES_API_AUD', '')
THALES_API_ISSUER_ID = env.str('THALES_API_ISSUER_ID','')
URL_THALES_AUTHORIZATION_TOKEN = env.str('URL_THALES_AUTHORIZATION_TOKEN', '')
URL_THALES_REGISTER_CONSUMER = env.str('URL_THALES_REGISTER_CONSUMER', '')
URL_THALES_REGISTER_CONSUMER_CARDS = env.str('URL_THALES_REGISTER_CONSUMER_CARDS', '')

# THALESAPI_AUTORIZACION_DEFAULT = env.str('THALESAPI_AUTORIZACION_DEFAULT', '')

VOLCAN_USER_TRANSACTION = env.str('VOLCAN_USER_TRANSACTION', '')
VOLCAN_PASSWORD_TRANSACTION = env.str('VOLCAN_PASSWORD_TRANSACTION', '')

# config
ENABLE_SEND_EMAIL = env.bool('ENABLE_SEND_EMAIL', True)
ENABLE_2FACTOR_AUTHENTICATION = env.bool('ENABLE_2FACTOR_AUTHENTICATION', False)
PASSWORD_DEFAULT = env.str('PASSWORD_DEFAULT', '')
VERIFICATION_ADMINISTRATOR_DEFAULT = env.bool('VERIFICATION_ADMINISTRATOR_DEFAULT', True)
PATH_IMAGE_LOGO = env.str('PATH_IMAGE_LOGO')
PATH_ISO_COUNTRIES_CSV = env.str('PATH_ISO_COUNTRIES_CSV', '')

# API KEY
APIKEY_ESTRATO_VOLCAN_API_ENABLED = env.bool('APIKEY_ESTRATO_VOLCAN_API_ENABLED', False)
API_KEY_FID = env.str('API_KEY_FID', '')
SERVER_ESTRATO_VOLCAN_URL = env.str('SERVER_ESTRATO_VOLCAN_URL', '')
ESTRATO_LIMIT_QUERY = env.int('ESTRATO_LIMIT_QUERY', 5)


from corsheaders.defaults import default_headers, default_methods

CORS_ORIGIN_ALLOW_ALL = False
CORS_ORIGIN_WHITELIST = env('CORS_ALLOWED_ORIGINS').split(',')
CORS_ALLOWED_ORIGINS = env('CORS_ALLOWED_ORIGINS').split(',')
CORS_ALLOW_HEADERS = list(default_headers)
CORS_ALLOW_METHODS = list(default_methods)
CORS_EXPOSE_HEADERS = list(default_headers) + ['content-disposition', ]

CELERY_BROKER_URL = env.str('RABBITMQ_URL')
CELERY_RESULT_BACKEND = env.str('CELERY_RESULT_BACKEND')
MAX_RETRIES_CELERY_TASK = env.int('MAX_RETRIES_CELERY_TASK', 5)
MIN_WAIT_FOR_RETRY_CELERY_TASK = env.int('MIN_WAIT_FOR_RETRY_CELERY_TASK', 5 * 60)

URL_CMF_DELIVER_OTP = env.str('URL_CMF_DELIVER_OTP', '')

URL_THALES_API_VERIFY_CARD = env.str('URL_THALES_API_VERIFY_CARD', '/web/services/VerifyCard_1')
URL_THALES_API_GET_CONSUMER = env.str('URL_THALES_API_GET_CONSUMER', '/web/services/Volcan_GetConsumer_1')
URL_THALES_API_GET_CARD_CREDENTIALS = env.str('URL_THALES_API_GET_CARD_CREDENTIALS',
                                              '/web/services/GetCardCredentials_1')
URL_AZ7_ALTA_ENTE = env.str('URL_AZ7_ALTA_ENTE', '/web/services/Volcan_Alta_Ente_1')
URL_AZ7_ALTA_ENTE_SECTORIZACION = env.str('URL_AZ7_ALTA_ENTE_SECTORIZACION', '/web/services/Volcan_Alta_Ente_1')
URL_AZ7_ALTA_CUENTA = env.str('URL_AZ7_ALTA_CUENTA', '/web/services/Volcan_Alta_Cuenta_1')
URL_AZ7_CONSULTA_CUENTA = env.str('URL_AZ7_CONSULTA_CUENTA', '/web/services/Volcan_Consulta_Cuenta_1')
URL_AZ7_EXTRA_FINANCIAMIENTO = env.str('URL_AZ7_EXTRA_FINANCIAMIENTO', '/web/services/Volcan_ExtraFinanciamiento_1')
URL_AZ7_INTRA_FINANCIAMIENTO = env.str('URL_AZ7_INTRA_FINANCIAMIENTO', '/web/services/Volcan_Intrafinanciamiento_1')
URL_AZ7_CONSULTA_TARJETAS = env.str('URL_AZ7_CONSULTA_TARJETAS', '/web/services/Consulta_Tarjetas_1')
URL_AZ7_CAMBIO_PIN = env.str('URL_AZ7_CAMBIO_PIN', '/web/services/Cambio_PIN_1')
URL_AZ7_CAMBIO_LIMITES = env.str('URL_AZ7_CAMBIO_LIMITES', '/web/services/Cambio_limites_1')
URL_AZ7_CAMBIO_ESTATUS_TDC = env.str('URL_AZ7_CAMBIO_ESTATUS_TDC', '/web/services/Cambio_estatus_TDC_1')
URL_AZ7_REPOSICION_TARJETAS = env.str('URL_AZ7_REPOSICION_TARJETAS', '/web/services/Reposicion_Tarjetas_1')
URL_AZ7_GESTION_TRANSACCIONES = env.str('URL_AZ7_GESTION_TRANSACCIONES', '/web/services/Volcan_GestionTrx_1')
URL_AZ7_CONSULTAR_ENTE = env.str('URL_AZ7_CONSULTAR_ENTE', '/web/services/Volcan_Consulta_Ente_1')
URL_AZ7_CONSULTAR_MOVIMIENTOS = env.str('URL_AZ7_CONSULTAR_MOVIMIENTOS', '/web/services/Volcan_ConsultaMov_1')
URL_AZ7_CONSULTAR_PUNTOS = env.str('URL_AZ7_CONSULTAR_PUNTOS', '/web/services/Volcan_ConsultaPuntos_1')
URL_AZ7_INTRAS_EXTRAS = env.str('URL_AZ7_INTRAS_EXTRAS', '/web/services/Volcan_Intra_Extras')
URL_AZ7_CONSULTA_INTRA_EXTRA = env.str('URL_AZ7_CONSULTA_INTRA_EXTRA', '/web/services/Volcan_ConsultaIntraExtraF1')
URL_AZ7_CONSULTA_TRANSACCION_X_FECHA = env.str('URL_AZ7_CONSULTA_TRANSACCION_X_FECHA',
                                               '/web/services/Volcan_ConsultaTxnXFecha1')
URL_AZ7_CONSULTA_CVV2 = env.str('URL_AZ7_CONSULTA_CVV2', '/web/services/Volcan_CVV2_1')
URL_AZ7_CONSULTA_ESTADO_CUENTA = env.str('URL_AZ7_CONSULTA_ESTADO_CUENTA',
                                         '/web/services/Volcan_ConsultaEstadoCta_1')

# obtenerDatosTokenizacionPrepago
URL_AZ7_LOGIN = env.str('URL_AZ7_LOGIN', '/wsParabiliumVolcan/api/Login')
URL_AZ7_CONSULTA_TOKEN_TARJETA = env.str('URL_AZ7_CONSULTA_TOKEN_TARJETA',
                                         '/wsParabiliumVolcan/api/ConsultarTokenTarjeta')
PARAM_AZ7_PAYCARD_USUARIO = env.str('PARAM_AZ7_PAYCARD_USUARIO', '')
PARAM_AZ7_PAYCARD_PASSWORD = env.str('PARAM_AZ7_PAYCARD_PASSWORD', '')<|MERGE_RESOLUTION|>--- conflicted
+++ resolved
@@ -323,23 +323,6 @@
         },
     },
     'loggers': {
-<<<<<<< HEAD
-        'control': {
-            'handlers': ['console', 'logfile'],
-            'level': env.str('DJANGO_LOG_LEVEL', 'DEBUG'),
-        },
-        'thalesapi': {
-            'handlers': ['console', 'logfile'],
-            'level': env.str('DJANGO_LOG_LEVEL', 'DEBUG'),
-        },
-        'users': {
-            'handlers': ['console', 'logfile'],
-            'level': env.str('DJANGO_LOG_LEVEL', 'DEBUG'),
-        },
-        'common': {
-            'handlers': ['console', 'logfile'],
-            'level': env.str('DJANGO_LOG_LEVEL', 'DEBUG'),
-=======
         '': {
             'handlers': ['console_debug', 'console_error', 'logfile'],
             'level': env.str('DJANGO_LOG_LEVEL', 'DEBUG'),
@@ -359,7 +342,6 @@
             'handlers': ['console_debug', 'console_error', 'logfile'],
             'level': env.str('DJANGO_LOG_LEVEL', 'DEBUG'),
             'propagate': False,
->>>>>>> c1637d82
         },
         'django.db.backends': {
             'handlers': ['console_debug', 'console_error', 'logfile'],
