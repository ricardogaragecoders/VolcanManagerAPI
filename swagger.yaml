openapi: 3.0.0
info:
  contact:
    email: ricardo@garagecoders.net
    name: API Support
  description: This is a API DOC for VOLCAN MANAGER
  license:
    name: Apache 2.0
    url: http://www.apache.org/licenses/LICENSE-2.0.html
  termsOfService: http://swagger.io/terms/
  title: VOLCAN MANAGER API
  version: "2.0"
security:
  - bearerAuth: []
paths:
  /volcan/api/auth/token/:
    post:
      operationId: api_login_token
      description: Auth login
      requestBody:
        content:
          application/x-www-form-urlencoded:
            schema:
              $ref: "#/components/schemas/LoginToken"
          application/json:
            schema:
              $ref: "#/components/schemas/LoginToken"
        required: true
      summary: Auth login
      responses:
        '400':
          description: 'Auth login unsuccess'
          examples:
            application/json:
              {
                "rsp_success": false,
                "rsp_codigo": "no_active_account",
                "rsp_descripcion": "Usuario no activo o no encontrado"
              }
        '422':
          description: 'Invalid data request'
          examples:
            application/json:
              {
                "rsp_success": false,
                "rsp_codigo": "unprocessable_entity",
                "rsp_descripcion": "Password: this field may not be blank.",
                "password": "Password: this field may not be blank. "
              }
        '200':
          description: 'Auth login success'
          examples:
            application/json:
              {
                "rsp_success": true,
                "rsp_codigo": "00",
                "rsp_descripcion": "Auth login success",
                "refresh": "eyJ...kvk",
                "access": "eyJ...8sg",
                "role": 10,
                "profile": {
                  "id": 1,
                  "username": "richpolis",
                  "first_name": "",
                  "last_name": "",
                  "second_last_name": "",
                  "email": "",
                  "phone": null,
                  "role": 10,
                  "verification_email": true,
                  "verification_phone": false,
                  "change_password": false,
                  "created_at": "2023-07-26T17:19:20.693099Z",
                  "updated_at": "2023-07-26T17:22:11.590198Z"
                }
              }
      tags:
        - VolcanManager::Auth
    parameters: []
  /volcan/api/auth/token/verify/:
    post:
      operationId: api_verify_token
      description: Verify token
      requestBody:
        content:
          application/x-www-form-urlencoded:
            schema:
              $ref: "#/components/schemas/VerifyToken"
          application/json:
            schema:
              $ref: "#/components/schemas/VerifyToken"
        required: true
      summary: Verify token
      responses:
        '200':
          description: 'Verify token'
          examples:
            application/json:
              {
                "rsp_success": true,
                "rsp_codigo": "00",
                "rsp_descripcion": "ok"
              }
      tags:
        - VolcanManager::Auth
    parameters: []
  /volcan/api/auth/token/refresh/:
    post:
      operationId: api_refresh_token
      description: Refresh token
      requestBody:
        content:
          application/x-www-form-urlencoded:
            schema:
              $ref: "#/components/schemas/RefreshToken"
          application/json:
            schema:
              $ref: "#/components/schemas/RefreshToken"
        required: true
      summary: Refresh token
      responses:
        '200':
          description: 'Refresh token'
          examples:
            application/json:
              {
                "rsp_success": true,
                "rsp_codigo": "00",
                "rsp_descripcion": "ok",
                "access": "eyJ...GV4"
              }
      tags:
        - VolcanManager::Auth
    parameters: []
  /volcan/api/CreacionEnte/:
    post:
      operationId: api_control_creacion_ente
      description: Creacion Ente.
      requestBody:
        content:
          application/x-www-form-urlencoded:
            schema:
              $ref: "#/components/schemas/CreacionEnte"
          application/json:
            schema:
              $ref: "#/components/schemas/CreacionEnte"
        required: true
      summary: Creacion Ente.
      responses:
        '401':
          description: 'No autentificado o Token invalido'
          examples:
            not_authenticated:
              {
                "rsp_success": false,
                "rsp_codigo": "not_authenticated",
                "rsp_descripcion": "Authentication credentials were not provided."
              }
            token_not_valid:
              {
                "rsp_success": false,
                "rsp_codigo": "token_not_valid",
                "rsp_descripcion": "Given token not valid for any token type"
              }
        '200':
          description: 'Creacion Ente'
          examples:
            exitosa:
              {
                "rsp_success": true,
                "rsp_codigo": "00",
                "rsp_descripcion": "Transacción aprobada",
                "rsp_enteid": "0000000"
              }
            no_exitosa:
              {
                "rsp_success": false,
                "rsp_codigo": "45",
                "rsp_descripcion": "Cliente ya existe",
                "rsp_enteid": "0000000"
              }
      tags:
        - VolcanManager::Acciones
    parameters: []
  /volcan/api/CreacionCtaTar/:
    post:
      operationId: api_control_creacion_cta_tar
      description: Creacion Cta Tar.
      requestBody:
        content:
          application/x-www-form-urlencoded:
            schema:
              $ref: "#/components/schemas/CreacionCtaTar"
          application/json:
            schema:
              $ref: "#/components/schemas/CreacionCtaTar"
        required: true
      summary: Creacion Cta Tar.
      responses:
        '401':
          description: 'No autentificado o Token invalido'
          examples:
            not_authenticated:
              {
                "rsp_success": false,
                "rsp_codigo": "not_authenticated",
                "rsp_descripcion": "Authentication credentials were not provided."
              }
            token_not_valid:
              {
                "rsp_success": false,
                "rsp_codigo": "token_not_valid",
                "rsp_descripcion": "Given token not valid for any token type"
              }
        '200':
          description: 'Creacion Cta Tar'
          examples:
            exitosa:
              {
                "rsp_success": true,
                "rsp_codigo": "00",
                "rsp_descripcion": "Transacción aprobada",
                "rsp_cuenta": "5...8",
                "rsp_tarjeta": "E...I"
              }
            no_exitosa:
              {
                "rsp_success": false,
                "rsp_codigo": "45",
                "rsp_descripcion": "Error en Alta Cuenta",
                "rsp_cuenta": ""
              }
      tags:
        - VolcanManager::Acciones
    parameters: []
  /volcan/api/Cuentas/:
    post:
      operationId: api_control_consulta_cuenta
      description: Consulta cuenta.
      requestBody:
        content:
          application/x-www-form-urlencoded:
            schema:
              $ref: "#/components/schemas/ConsultaCuenta"
          application/json:
            schema:
              $ref: "#/components/schemas/ConsultaCuenta"
        required: true
      summary: Consulta cuenta.
      responses:
        '401':
          description: 'No autentificado o Token invalido'
          examples:
            not_authenticated:
              {
                "rsp_success": false,
                "rsp_codigo": "not_authenticated",
                "rsp_descripcion": "Authentication credentials were not provided."
              }
            token_not_valid:
              {
                "rsp_success": false,
                "rsp_codigo": "token_not_valid",
                "rsp_descripcion": "Given token not valid for any token type"
              }
        '200':
          description: 'Consulta cuenta'
          examples:
            exitosa:
              {
                "rsp_success": true,
                "rsp_codigo": "00",
                "rsp_descripcion": "Transacción aprobada",
                "rsp_cif": "...",
                "rsp_id_owner": "1...1",
                "rsp_nombre": "TEST Test Volcan",
                "rsp_tipo_identificacion": "",
                "rsp_doc_identificacion": "",
                "rsp_cuentas": [
                  {
                    "rsp_cuenta": "5...8",
                    "rsp_plan": "MBK",
                    "rsp_tipo_cta": "P",
                    "rsp_status": "AC",
                    "rsp_ciclo": "01",
                    "rsp_moneda": "840",
                    "rsp_limite_cred": "2000.00",
                    "rsp_deb_tran": "00.00",
                    "rsp_cre_tran": "00.00",
                    "rsp_saldo": "00.00",
                    "rsp_disp_efe": "1000.00",
                    "rsp_disp_com": "2000.00",
                    "rsp_disp_ext": "00.00",
                    "rsp_imp_venc": "00.00",
                    "rsp_cuo_ven": "00",
                    "rsp_pgo_min": "00.00",
                    "rsp_fec_ven": "0",
                    "rsp_pgo_contado": "00.00",
                    "rsp_fec_contado": "0",
                    "rsp_tasa_interes": "0.16",
                    "rsp_tasa_mora": "0.24",
                    "rsp_sld_ptos": "00.00",
                    "rsp_tar_titular": "5...7",
                    "rsp_sts_tar": "S",
                    "rsp_iban": "",
                    "rsp_poliza": ""
                  },
                  {
                    "rsp_cuenta": "5...8",
                    "rsp_plan": "MBK",
                    "rsp_tipo_cta": "P",
                    "rsp_status": "AC",
                    "rsp_ciclo": "11",
                    "rsp_moneda": "840",
                    "rsp_limite_cred": "5000.00",
                    "rsp_deb_tran": "00.00",
                    "rsp_cre_tran": "00.00",
                    "rsp_saldo": "0.16",
                    "rsp_disp_efe": "2499.41",
                    "rsp_disp_com": "4998.81",
                    "rsp_disp_ext": "5000.00",
                    "rsp_imp_venc": "00.00",
                    "rsp_cuo_ven": "00",
                    "rsp_pgo_min": "00.00",
                    "rsp_fec_ven": "0",
                    "rsp_pgo_contado": "00.00",
                    "rsp_fec_contado": "0",
                    "rsp_tasa_interes": "0.16",
                    "rsp_tasa_mora": "0.24",
                    "rsp_sld_ptos": "00.00",
                    "rsp_tar_titular": "1...F",
                    "rsp_sts_tar": "A",
                    "rsp_iban": "",
                    "rsp_poliza": ""
                  }
                ]
              }
            no_exitosa:
              {
                "rsp_success": false,
                "rsp_codigo": "45",
                "rsp_descripcion": "Error en consulta de cuentas"
              }
      tags:
        - VolcanManager::Acciones
    parameters: []
  /volcan/api/Extrafinanciamientos/:
    post:
      operationId: api_control_extrafinanciamientos
      description: Extrafinanciamientos.
      requestBody:
        content:
          application/x-www-form-urlencoded:
            schema:
              $ref: "#/components/schemas/Extrafinanciamiento"
          application/json:
            schema:
              $ref: "#/components/schemas/Extrafinanciamiento"
        required: true
      summary: Extrafinanciamientos.
      responses:
        '401':
          description: 'No autentificado o Token invalido'
          examples:
            not_authenticated:
              {
                "rsp_success": false,
                "rsp_codigo": "not_authenticated",
                "rsp_descripcion": "Authentication credentials were not provided."
              }
            token_not_valid:
              {
                "rsp_success": false,
                "rsp_codigo": "token_not_valid",
                "rsp_descripcion": "Given token not valid for any token type"
              }
        '200':
          description: 'Extrafinanciamientos'
          examples:
            exitosa:
              {
                "rsp_success": true,
                "rsp_codigo": "00",
                "rsp_descripcion": "Transacción aprobada",
                "rsp_cuenta": "5...8",
                "rsp_importe": "1.00",
                "rsp_tasa": "16.00",
                "rsp_plazo": "24",
                "rsp_cuota": "5.90",
                "rsp_moneda": "840",
                "rsp_referencia": "EXTRA VOLCAN",
                "rsp_autoriz": "00124",
                "rsp_noextra": "0000000028"
              }
            no_exitosa:
              {
                "rsp_success": false,
                "rsp_codigo": "45",
                "rsp_descripcion": "Error en extrafinanciamientos"
              }
      tags:
        - VolcanManager::Acciones
    parameters: []
  /volcan/api/Intrafinanciamientos/:
    post:
      operationId: api_control_intrafinanciamientos
      description: Intrafinanciamientos.
      requestBody:
        content:
          application/x-www-form-urlencoded:
            schema:
              $ref: "#/components/schemas/Intrafinanciamiento"
          application/json:
            schema:
              $ref: "#/components/schemas/Intrafinanciamiento"
        required: true
      summary: Intrafinanciamientos.
      responses:
        '401':
          description: 'No autentificado o Token invalido'
          examples:
            not_authenticated:
              {
                "rsp_success": false,
                "rsp_codigo": "not_authenticated",
                "rsp_descripcion": "Authentication credentials were not provided."
              }
            token_not_valid:
              {
                "rsp_success": false,
                "rsp_codigo": "token_not_valid",
                "rsp_descripcion": "Given token not valid for any token type"
              }
        '200':
          description: 'Intrafinanciamientos'
          examples:
            exitosa:
              {
                "rsp_success": true,
                "rsp_codigo": "00",
                "rsp_descripcion": "Transacción aprobada",
                "rsp_cuenta": "5...8",
                "rsp_importe": "1.00",
                "rsp_tasa": "16.00",
                "rsp_plazo": "24",
                "rsp_cuota": "5.90",
                "rsp_moneda": "840",
                "rsp_referencia": "EXTRA VOLCAN",
                "rsp_autoriz": "00124",
                "rsp_noextra": "0000000028"
              }
            no_exitosa:
              {
                "rsp_success": false,
                "rsp_codigo": "45",
                "rsp_descripcion": "Error en intrafinanciamientos"
              }
      tags:
        - VolcanManager::Acciones
    parameters: []
  /volcan/api/ConsultaTarjetas/:
    post:
      operationId: api_control_consulta_tarjetas
      description: Consulta tarjetas.
      requestBody:
        content:
          application/x-www-form-urlencoded:
            schema:
              $ref: "#/components/schemas/ConsultaTarjetas"
          application/json:
            schema:
              $ref: "#/components/schemas/ConsultaTarjetas"
        required: true
      summary: ConsultaTarjetas.
      responses:
        '401':
          description: 'No autentificado o Token invalido'
          examples:
            not_authenticated:
              {
                "rsp_success": false,
                "rsp_codigo": "not_authenticated",
                "rsp_descripcion": "Authentication credentials were not provided."
              }
            token_not_valid:
              {
                "rsp_success": false,
                "rsp_codigo": "token_not_valid",
                "rsp_descripcion": "Given token not valid for any token type"
              }
        '200':
          description: 'ConsultaTarjetas'
          examples:
            exitosa:
              {
                "rsp_success": true,
                "rsp_codigo": "00",
                "rsp_descripcion": "Transacción aprobada",
                "rsp_cif": "",
                "rsp_id_owner": "...",
                "rsp_nombre": "TEST Test Volcan",
                "rsp_tipo_identificacion": "..",
                "rsp_doc_identificacion": "...",
                "rsp_tarjetas": [
                  {
                    "rsp_tarjeta": "E...1",
                    "rsp_nombre": "Test Volcan 1",
                    "rsp_tipo_tarjeta": "P",
                    "rsp_uso": "V",
                    "rsp_estado": "AC",
                    "rsp_descripcion": "Activa",
                    "rsp_vencimiento": "0728",
                    "rsp_moneda_loc": "840",
                    "rsp_limite_loc": "0000000000000884000",
                    "rsp_moneda_int": "",
                    "rsp_limite_int": ""
                  }
                ],
                "rsp_owner_p": ""
              }
            no_exitosa:
              {
                "rsp_success": false,
                "rsp_codigo": "45",
                "rsp_descripcion": "Error en consulta tarjetas"
              }
      tags:
        - VolcanManager::Acciones
    parameters: []
  /volcan/api/CambioPIN/:
    post:
      operationId: api_control_cambio_pin
      description: Cambio de PIN.
      requestBody:
        content:
          application/x-www-form-urlencoded:
            schema:
              $ref: "#/components/schemas/CambioPIN"
          application/json:
            schema:
              $ref: "#/components/schemas/CambioPIN"
        required: true
      summary: Cambio de PIN.
      responses:
        '401':
          description: 'No autentificado o Token invalido'
          examples:
            not_authenticated:
              {
                "rsp_success": false,
                "rsp_codigo": "not_authenticated",
                "rsp_descripcion": "Authentication credentials were not provided."
              }
            token_not_valid:
              {
                "rsp_success": false,
                "rsp_codigo": "token_not_valid",
                "rsp_descripcion": "Given token not valid for any token type"
              }
        '200':
          description: 'Cambio de PIN.'
          examples:
            exitosa:
              {
                "rsp_success": true,
                "rsp_codigo": "00",
                "rsp_descripcion": "Transacción aprobada",
                "rsp_enteid": "0000000"
              }
            no_exitosa:
              {
                "rsp_success": false,
                "rsp_codigo": "45",
                "rsp_descripcion": "Error en cambio de nip"
              }
      tags:
        - VolcanManager::Acciones
    parameters: []
  /volcan/api/CambioLimites/:
    post:
      operationId: api_control_cambio_limites
      description: Cambio Limites.
      requestBody:
        content:
          application/x-www-form-urlencoded:
            schema:
              $ref: "#/components/schemas/CambioLimites"
          application/json:
            schema:
              $ref: "#/components/schemas/CambioLimites"
        required: true
      summary: Cambio limites.
      responses:
        '401':
          description: 'No autentificado o Token invalido'
          examples:
            not_authenticated:
              {
                "rsp_success": false,
                "rsp_codigo": "not_authenticated",
                "rsp_descripcion": "Authentication credentials were not provided."
              }
            token_not_valid:
              {
                "rsp_success": false,
                "rsp_codigo": "token_not_valid",
                "rsp_descripcion": "Given token not valid for any token type"
              }
        '200':
          description: 'Cambio limites.'
          examples:
            exitosa:
              {
                "rsp_success": true,
                "rsp_codigo": "00",
                "rsp_descripcion": "Transacción aprobada",
                "rsp_cuenta": "5...8",
                "rsp_limite_cr": "1100.00",
                "rsp_limite_extra": "",
                "rsp_tarjeta": "E...1",
                "rsp_limite_con": "",
                "rsp_referencia": "EXTRA VOLCAN",
                "rsp_autoriz": "00124"
              }
            no_exitosa:
              {
                "rsp_success": false,
                "rsp_codigo": "45",
                "rsp_descripcion": "Error en cambio de limites"
              }
      tags:
        - VolcanManager::Acciones
    parameters: []
  /volcan/api/CambioEstatusTDC/:
    post:
      operationId: api_control_cambio_estatus_tdc
      description: Cambio Estatus TDC
      requestBody:
        content:
          application/x-www-form-urlencoded:
            schema:
              $ref: "#/components/schemas/CambioEstatusTDC"
          application/json:
            schema:
              $ref: "#/components/schemas/CambioEstatusTDC"
        required: true
      summary: Cambio estatus TDC
      responses:
        '401':
          description: 'No autentificado o Token invalido'
          examples:
            not_authenticated:
              {
                "rsp_success": false,
                "rsp_codigo": "not_authenticated",
                "rsp_descripcion": "Authentication credentials were not provided."
              }
            token_not_valid:
              {
                "rsp_success": false,
                "rsp_codigo": "token_not_valid",
                "rsp_descripcion": "Given token not valid for any token type"
              }
        '200':
          description: 'Cambio estatus TDC.'
          examples:
            exitosa:
              {
                "rsp_success": true,
                "rsp_codigo": "00",
                "rsp_descripcion": "Transacción aprobada",
                "rsp_tarjeta": "1...6",
                "rsp_cuenta": "...",
                "rsp_estatus": "00",
                "rsp_descripcion_sts": "Descripcion",
                "rsp_referencia": "EXTRA VOLCAN",
                "rsp_autoriz": "00124"
              }
            no_exitosa:
              {
                "rsp_success": false,
                "rsp_codigo": "45",
                "rsp_descripcion": "Error en cambio de estatus TDC"
              }
      tags:
        - VolcanManager::Acciones
    parameters: []
  /volcan/api/ReposicionTarjetas/:
    post:
      operationId: api_control_reposicion_tarjetas
      description: Reposicion Tarjetas
      requestBody:
        content:
          application/x-www-form-urlencoded:
            schema:
              $ref: "#/components/schemas/ReposicionTarjetas"
          application/json:
            schema:
              $ref: "#/components/schemas/ReposicionTarjetas"
        required: true
      summary: Reposicion Tarjetas
      responses:
        '401':
          description: 'No autentificado o Token invalido'
          examples:
            not_authenticated:
              {
                "rsp_success": false,
                "rsp_codigo": "not_authenticated",
                "rsp_descripcion": "Authentication credentials were not provided."
              }
            token_not_valid:
              {
                "rsp_success": false,
                "rsp_codigo": "token_not_valid",
                "rsp_descripcion": "Given token not valid for any token type"
              }
        '200':
          description: 'Reposicion Tarjetas'
          examples:
            exitosa:
              {
                "rsp_success": true,
                "rsp_codigo": "00",
                "rsp_descripcion": "Transacción aprobada",
                "rsp_cuenta": "",
                "rsp_tarjeta_nva": "1...6",
                "rsp_estado_nva": "",
                "rsp_descrip_nva": "00",
                "rsp_tarjeta_rep": "...",
                "rsp_estado_rep": "",
                "rsp_descrip_rep": "00",
                "rsp_referencia": "EXTRA VOLCAN",
                "rsp_autoriz": "00124"
              }
            no_exitosa:
              {
                "rsp_success": false,
                "rsp_codigo": "45",
                "rsp_descripcion": "Error en reposicion de tarjetas"
              }
      tags:
        - VolcanManager::Acciones
<<<<<<< HEAD
  /volcan/api/Webhooks/:
    get:
      operationId: api_webhooks_read
      description: Return all webhooks.
      summary: Return all webhooks
      parameters:
        - name: limit
          in: query
          description: Number of results to return per page.
          required: false
          schema:
            type: integer
        - name: offset
          in: query
          description: The initial index from which to return the results.
          required: false
          schema:
            type: integer
        - name: emisor
          description: Emisor
          in: query
          required: false
          schema:
            type: string
        - name: q
          description: Find by program name
          in: query
          required: false
          schema:
            type: string
        - name: orderBy
          description: Order By field
          in: query
          required: false
          schema:
            type: string
            enum: [ 'account_issuer', 'updated_at' ]
            default: account_issuer
        - name: orderByDesc
          description: Order desc
          in: query
          schema:
            type: boolean
            enum: [ true, false ]
            default: false
      responses:
        '200':
          description: 'Return all webhooks'
      tags:
        - VolcanManager::Webhook
    post:
      operationId: api_control_webhooks
      description: Create webhook by emisor.
=======
    parameters: []
  /volcan/api/GestionTransacciones/:
    post:
      operationId: api_control_gestion_transacciones
      description: Gestion de Transacciones
>>>>>>> 2ea60d0c
      requestBody:
        content:
          application/x-www-form-urlencoded:
            schema:
<<<<<<< HEAD
              $ref: "#/components/schemas/Webhook"
          application/json:
            schema:
              $ref: "#/components/schemas/Webhook"
        required: true
      summary: Create webhook by emisor
      responses:
        '200':
          description: 'Create webhook by emisor'
      tags:
        - VolcanManager::Webhook
    parameters: []
  /volcan/api/Webhooks/{webhook_id}/:
    get:
      operationId: api_webhook_read
      description: Return a webhook.
      summary: Return a webhook.
      parameters: []
      responses:
        '200':
          description: 'Returns a webhook.'
      tags:
        - VolcanManager::Webhook
    patch:
      operationId: api_webhook_update
      description: Update a webhook.
=======
              $ref: "#/components/schemas/GestionTransacciones"
          application/json:
            schema:
              $ref: "#/components/schemas/GestionTransacciones"
        required: true
      summary: Gestion de transacciones
      responses:
        '401':
          description: 'No autentificado o Token invalido'
          examples:
            not_authenticated:
              {
                "rsp_success": false,
                "rsp_codigo": "not_authenticated",
                "rsp_descripcion": "Authentication credentials were not provided."
              }
            token_not_valid:
              {
                "rsp_success": false,
                "rsp_codigo": "token_not_valid",
                "rsp_descripcion": "Given token not valid for any token type"
              }
        '200':
          description: 'Gestion transacciones'
          examples:
            exitosa:
              {
                "rsp_success": true,
                "rsp_codigo": "00",
                "rsp_descripcion": "Transacción aprobada",
                "rsp_cuenta": "1...6",
                "rsp_importe": "1.00",
                "rsp_moneda": "",
                "rsp_operacion": "",
                "rsp_referencia": "EXTRA VOLCAN",
                "rsp_autoriz": "00124",
                "rsp_doc_oper": "",
                "rsp_disponible": "",
                "rsp_disp_puntos": ""
              }
            no_exitosa:
              {
                "rsp_success": false,
                "rsp_codigo": "45",
                "rsp_descripcion": "Error gestion transacciones"
              }
      tags:
        - VolcanManager::Acciones
    parameters: []
  /cms/api/v1/issuers/{issuer_id}/cards/credentials:
    post:
      operationId: api_thalesapi_verify_card
      description: Thales API Endpoint VerifyCard
>>>>>>> 2ea60d0c
      requestBody:
        content:
          application/x-www-form-urlencoded:
            schema:
<<<<<<< HEAD
              $ref: "#/components/schemas/Webhook"
          application/json:
            schema:
              $ref: "#/components/schemas/Webhook"
        required: true
      summary: Update a loyalty program.
      responses:
        '200':
          description: 'Update a loyalty program.'
      tags:
        - VolcanManager::Webhook
    delete:
      operationId: api_webhook_delete
      description: Delete a webhook.
      summary: Delete a webhook.
      parameters: []
      responses:
        '200':
          description: 'Delete a webhook.'
      tags:
        - VolcanManager::Webhook
    parameters:
      - name: webhook_id
        in: path
        required: true
        description: ID Webhook
        schema:
          type: string
  /volcan/api/Notificaciones/:
    get:
      operationId: api_notifications_read
      description: Return all notifications.
      summary: Return all notifications
      parameters:
        - name: limit
          in: query
          description: Number of results to return per page.
          required: false
          schema:
            type: integer
        - name: offset
          in: query
          description: The initial index from which to return the results.
          required: false
          schema:
            type: integer
        - name: emisor
          description: Emisor
          in: query
          required: false
          schema:
            type: string
        - name: q
          description: Find by program name
          in: query
          required: false
          schema:
            type: string
        - name: orderBy
          description: Order By field
          in: query
          required: false
          schema:
            type: string
            enum: [ 'emisor', 'updated_at' ]
            default: emisor
        - name: orderByDesc
          description: Order desc
          in: query
          schema:
            type: boolean
            enum: [ true, false ]
            default: false
      responses:
        '200':
          description: 'Return all notifications'
      tags:
        - VolcanManager::Notificaciones
    post:
      operationId: api_control_notifications
      description: Create a notification.
      requestBody:
        content:
          application/x-www-form-urlencoded:
            schema:
              $ref: "#/components/schemas/Notification"
          application/json:
            schema:
              $ref: "#/components/schemas/Notification"
        required: true
      summary: Create a notification
      responses:
        '200':
          description: 'Create a notification'
      tags:
        - VolcanManager::Notificaciones
    parameters: []
  /volcan/api/Notificaciones/{notification_id}/:
    get:
      operationId: api_notification_read
      description: Return a notification.
      summary: Return a notification.
      parameters: []
      responses:
        '200':
          description: 'Returns a notification.'
      tags:
        - VolcanManager::Notificaciones
    parameters:
      - name: notification_id
        in: path
        required: true
        description: ID Notificacion
        schema:
          type: string
  /volcan/api/Notificaciones/{notification_id}/reenviar/:
    patch:
      operationId: api_notification_resend
      description: Resend notification.
      requestBody:
        content:
          application/x-www-form-urlencoded:
            schema:
              $ref: "#/components/schemas/Notification"
          application/json:
            schema:
              $ref: "#/components/schemas/Notification"
        required: true
      summary: Resend a notification.
      responses:
        '200':
          description: 'Resend a notification.'
      tags:
        - VolcanManager::Notificaciones
    parameters:
      - name: notification_id
        in: path
        required: true
        description: ID Notificacion
        schema:
          type: string
  /volcan/api/Notificaciones/reenviar/emisor/:
    patch:
      operationId: api_notification_resend_by_emmisor
      description: Resend notification by emisor.
      requestBody:
        content:
          application/x-www-form-urlencoded:
            schema:
              $ref: "#/components/schemas/Notification"
          application/json:
            schema:
              $ref: "#/components/schemas/Notification"
        required: true
      summary: Resend a notification by emisor.
      responses:
        '200':
          description: 'Resend a notification by emisor.'
      tags:
        - VolcanManager::Notificaciones
    parameters: []
=======
              $ref: "#/components/schemas/VerifyCard"
          application/json:
            schema:
              $ref: "#/components/schemas/VerifyCard"
        required: true
      summary: Thales API Endpoint VerifyCard
      parameters:
        - in: header
          name: Authorization
          schema:
            type: string
            maxLength: 250
          required: false
        - in: header
          name: x-correlation-id
          schema:
            type: string
            pattern: '[a-zA-Z0-9_\-\. ]{1,64}'
          required: true
      responses:
        '200':
          description: 'Thales response'
        '400':
          description: 'Thales response'
        '404':
          description: 'Thales response'
        '500':
          description: 'Thales response'
      tags:
        - VolcanManager::ThalesAPI
    parameters:
      - name: issuer_id
        in: path
        required: true
        description: Issuer ID
        schema:
          type: string
  /banking/d1/v1/issuers/{issuer_id}/consumers/{consumer_id}:
    get:
      operationId: api_thalesapi_get_consumer_info
      description: Thales API Endpoint GetConsumerInfo
      summary: Thales API Endpoint GetConsumerInfo
      parameters:
        - name: cardId
          in: query
          description: Card ID.
          required: true
          schema:
            type: string
        - in: header
          name: Authorization
          schema:
            type: string
            maxLength: 250
          required: false
        - in: header
          name: x-correlation-id
          schema:
            type: string
            pattern: '[a-zA-Z0-9_\-\. ]{1,64}'
          required: true
      responses:
        '200':
          description: 'Thales response'
        '400':
          description: 'Thales response'
        '404':
          description: 'Thales response'
        '500':
          description: 'Thales response'
      tags:
        - VolcanManager::ThalesAPI
    parameters:
      - name: issuer_id
        in: path
        required: true
        description: Issuer ID
        schema:
          type: string
      - name: consumer_id
        in: path
        required: true
        description: Consumer ID
        schema:
          type: string
  /cms/api/v1/issuers/{issuer_id}/cards/{card_id}/credentials:
    get:
      operationId: api_thalesapi_get_card_credentials
      description: Thales API Endpoint GetCardCredentials
      summary: Thales API Endpoint GetCardCredentials
      parameters:
        - in: header
          name: Authorization
          schema:
            type: string
            maxLength: 250
          required: false
        - in: header
          name: x-correlation-id
          schema:
            type: string
            pattern: '[a-zA-Z0-9_\-\. ]{1,64}'
          required: true
      responses:
        '200':
          description: 'Thales response'
        '400':
          description: 'Thales response'
        '404':
          description: 'Thales response'
        '500':
          description: 'Thales response'
      tags:
        - VolcanManager::ThalesAPI
    parameters:
      - name: issuer_id
        in: path
        required: true
        description: Issuer ID
        schema:
          type: string
      - name: card_id
        in: path
        required: true
        description: Card ID
        schema:
          type: string
  /testing/cms/api/v1/issuers/{issuer_id}/cards/{card_id}/credentials:
    post:
      operationId: api_thalesapi_get_card_credentials_testing
      description: Thales API Endpoint GetCardCredentials_testing
      summary: Thales API Endpoint GetCardCredentials Testing
      requestBody:
        content:
          application/json:
            schema:
              $ref: "#/components/schemas/CardCredentialsTesting"
        required: true
      responses:
        '200':
          description: 'Thales response'
        '400':
          description: 'Thales response'
        '404':
          description: 'Thales response'
        '500':
          description: 'Thales response'
      tags:
        - VolcanManager::ThalesAPI
    parameters:
      - name: issuer_id
        in: path
        required: true
        description: Issuer ID
        schema:
          type: string
      - name: card_id
        in: path
        required: true
        description: Card ID
        schema:
          type: string
>>>>>>> 2ea60d0c
components:
  schemas:
    LoginToken:
      type: object
      properties:
        username:
          type: string
          description: Username
          maxLength: 45
        password:
          type: string
          description: Password
          maxLength: 45
      required:
      - username
      - password
    RefreshToken:
      type: object
      properties:
        refresh:
          type: string
          description: Retresh Token
      required:
      - refresh
    VerifyToken:
      type: object
      properties:
        token:
          type: string
          description: Verify access token
      required:
      - token
    CreacionEnte:
      type: object
      properties:
        cif:
          type: string
          description: 'CIF'
          maxLength: 15
        personeria:
          type: string
          description: 'Personería. F=Fisica/J=Juridica'
          enum: ['F', 'J']
          maxLength: 1
        tipo_identificacion:
          type: string
          description: 'Tipo de identificación. Ver valores válidos del catálogo del sistema de crédito Volcán'
          maxLength: 2
        documento_identificacion:
          type: string
          description: "Mandatorio. Documento de ID"
          maxLength: 20
        primer_nombre:
          type: string
          description: 'Primero nombre. Valida que tenga al menos 3 caracteres'
          minLength: 3
          maxLength: 15
        segundo_nombre:
          type: string
          description: 'Segundo nombre. Valida que tenga al menos 3 caracteres'
          minLength: 3
          maxLength: 15
        primer_apellido:
          type: string
          description: 'Primer apellido. Valida que tenga al menos 3 caracteres'
          minLength: 3
          maxLength: 15
        segundo_apellido:
          type: string
          description: 'Segundo apellido. Valida que tenga al menos 3 caracteres'
          minLength: 3
          maxLength: 15
        apellido_casada:
          type: string
          description: 'Opcional. Apellido de casada. Valida que tenga al menos 3 caracteres'
          minLength: 3
          maxLength: 15
        fecha_nacimiento:
          type: string
          format: date
          pattern: '^\d{4}\d{2}\d{2}$'
          description: 'Fecha de nacimiento. Formato: AAAAMMDD'
          maxLength: 8
        sexo:
          type: string
          description: 'Sexo. F=Femenino/M=Masculino'
          enum: ['F', 'M']
          maxLength: 1
        estado_civil:
          type: string
          description: 'Estado civil. Valores válidos catálogo del sistema de crédito Volcán'
          maxLength: 2
        profesion:
          type: string
          description: 'Código de profesión. Valores válidos catálogo del sistema de crédito Volcán'
          maxLength: 2
        seguro_social:
          type: string
          description: 'Opcional. Seguro social'
          maxLength: 25
        pais_nacimiento:
          type: string
          description: 'Pais de nacimiento. Catálogo de ISO de 2 posiciones de paises'
          maxLength: 3
        pais_residencia:
          type: string
          description: 'Pais de residencia. Catálogo de ISO de 2 posiciones de paises'
          maxLength: 3
        nacionalidad:
          type: string
          description: 'Nacionalidad. Catálogo de ISO de 2 posiciones de paises'
          maxLength: 3
        codigo_provincia:
          type: string
          description: 'Código provincia. Enviar valores válidos de catálogo del sistema de crédito Volcán'
          maxLength: 3
        codigo_canton:
          type: string
          description: 'Código canton. Enviar valores válidos de catálogo del sistema de crédito Volcán'
          maxLength: 5
        codigo_distrito:
          type: string
          description: 'Opcional. Código distrito. Enviar valores válidos de catálogo del sistema de crédito Volcán'
        direccion_1:
          type: string
          description: 'Mandatorio. Dirección 1. Obligatorio para tarjeta titular'
          maxLength: 50
        direccion_2:
          type: string
          description: 'Opcional. Dirección 2'
          maxLength: 50
        codigo_postal:
          type: string
          description: 'Opcional. Código postal'
          maxLength: 10
        telefono_casa:
          type: string
          description: 'Condicional. Teléfono de casa. Valida que el cliente reporte al menos 1 telefono'
        celular:
          type: string
          description: 'Condicional. Celular. Valida que el cliente reporte al menos 1 telefono'
        telefono_oficina:
          type: string
          description: 'Condicional. Teléfono de oficina. Valida que el cliente reporte al menos 1 telefono'
        email_personal:
          type: string
          description: 'Mandatorio. Email personal. Obligatorio para titular'
          maxLength: 100
        email_oficina:
          type: string
          description: 'Opcional. Email de oficina'
          maxLength: 100
        lugar_trabajo:
          type: string
          description: 'Opcional. Lugar de trabajo'
          maxLength: 40
        direccion_1_trabajo:
          type: string
          description: 'Opcional. Dirección 1 trabajo'
          maxLength: 50
        direccion_2_trabajo:
          type: string
          description: 'Opcional. Dirección 2 trabajo'
          maxLength: 50
        puesto:
          type: string
          description: 'Opcional. Posición de trabajo'
          maxLength: 50
        ingreso_mensual:
          type: string
          description: 'Opcional. Ingreso mensual. Formato 2 decimales. Ejemplo: 1100.00'
          maxLength: 12
        fecha_ingreso_trabajo:
          type: string
          format: date
          pattern: '^\d{4}\d{2}\d{2}$'
          description: 'Opcional. Fecha de ingreso al trabajo. Formato AAAAMMDD'
          maxLength: 8
        oficina_ext:
          type: string
          description: 'Extensión de teléfono de la oficina'
          maxLength: 12
        nombre_conyugue:
          type: string
          description: 'Opcional. Nombre de conyugue'
          maxLength: 20
        apellido_conyugue:
          type: string
          description: 'Opcional. Apellido de conyugue'
          maxLength: 20
        cedula_conyugue:
          type: string
          description: 'Opcional. Cedula conyugue'
          maxLength: 20
        nombre_padre:
          type: string
          description: 'Opcional. Nombre del padre'
          maxLength: 20
        apellido_padre:
          type: string
          description: 'Opcional. Apellido del padre'
          maxLength: 20
        nombre_madre:
          type: string
          description: 'Opcional. Nombre de la madre'
          maxLength: 20
        apellido_madre:
          type: string
          description: 'Opcional. Apellido de la madre'
          maxLength: 20
        tipo_gestion:
          type: string
          description: 'Tipo de gestion. Indica si es ingreso o modificación del cliente'
          maxLength: 1
        emisor:
          type: string
          description: 'Mandatorio. Código de Identificación del Emisor este es asignado por Volcán'
          maxLength: 50
      required:
        - documento_identificacion
        - direccion_1
        - email_personal
        - emisor
    CreacionCtaTar:
      type: object
      properties:
        id_ente_owner:
          type: string
          description: 'Opcional. Identificador unico del ente dueño de la tarjeta'
          maxLength: 20
        nombre_tarjeta:
          type: string
          description: 'Mandatorio. Nombre de la tarjeta a emitir dueño'
          maxLength: 30
        tipo_tarjeta:
          type: string
          description: 'Mandatorio. P=Principal/A=Adicional'
          enum: ['P', 'A']
          maxLength: 1
        id_ente_additional:
          type: string
          description: 'Opcional. Identificador unico del ente de cliente titular en caso de una adicional'
          maxLength: 20
        tarjeta_virtual:
          type: string
          description: 'Mandatorio. S=Si/N=Emite Física'
          enum: ['S', 'N']
          maxLength: 1
        producto_bin:
          type: string
          description: 'Mandatorio. BIN de la tarjeta a otorgar'
          maxLength: 9
        limite_cred_titular:
          type: string
          description: 'Opcional. Importe con 2 decimales. Requerido para tarjeta titular'
          maxlength: 20
        limite_consumo_adicional:
          type: string
          description: 'Opcional. Importe con 2 decimales. Requerido para tarjeta adicional, no puede ser mayor al límite del crédito del titular'
          maxlength: 20
        ciclo_corte_titular:
          type: string
          description: 'Opcional. Día del mes para el corte para emitir EDC, es requerido para tarjeta titular'
          maxLength: 2
        plan_titular:
          type: string
          description: 'Opcional. Plan contiene las condiciones contratadas de la línea de crédito, es requerido para tarjetas titulares'
          maxLength: 10
        codigo_lealtad_titular:
          type: string
          description: 'Opcional. Código de catálogo del programa de lealtad asignado a la tajeta principal, requerido para tarjeta principal'
          maxLength: 3
        envio_edc_titular:
          type: string
          description: 'Mandatorio. Envío de estado de cuenta F=Físico/E=por email/A=ambos'
          enum: ['F', 'E', 'A']
          maxLength: 1
        email_edc_titular:
          type: string
          description: 'Opcional. Dirección de correo electrónico para enviar el Estado de Cuenta'
          maxLength: 100
        direccion_1_edc_titular:
          type: string
          description: 'Opcional. Dirección parte 1 para el envío del estado de cuenta físico'
          maxLength: 50
        direccion_2_edc_titular:
          type: string
          description: 'Opcional. Dirección parte 2 para el envío del estado de cuenta físico'
          maxLength: 50
        ciudad_edc_titular:
          type: string
          description: 'Opcioonal. Ciudad para el envío físico del estado de cuenta'
          maxLength: 20
        provincia_edc_titular:
          type: string
          description: 'Opcional. Provincia/Estado/cacerio/aldea para el envío del estado cuenta'
          maxLength: 40
        codigo_postal_edc_titular:
          type: string
          description: 'Opcional. Apartado postal/Código postal/ZIPCOD para el envío de estado de cuenta'
          maxLength: 20
        pais_edc_titular:
          type: string
          description: 'Opcional. País para el envío del estado de cuenta relacioando a la dirección'
          maxLength: 3
        iban_internacional:
          type: string
          description: 'Opcional. Número de cuenta bancaria internacional para transferencias'
          maxLength: 40
        iban_local:
          type: string
          description: 'Opcional. Número de cuenta interbancaria nacional'
          maxLength: 40
        vendedores_tc:
          type: string
          description: 'Opcional. Código comercial de la colocación de la tarjeta'
          maxLength: 10
        indicador_poliza:
          type: string
          description: 'Opcional. Cliente contrato poliza de seguros varios'
          maxLength: 1
        emisor:
          type: string
          description: 'Mandatorio. Código de Identificación del Emisor este es asignado por Volcán'
          maxLength: 3
      required:
        - nombre_tarjeta
        - tipo_tarjeta
        - tarjeta_virtual
        - producto_bin
        - envio_edc_titular
        - emisor
    ConsultaCuenta:
      type: object
      properties:
        cuenta:
          type: string
          description: 'Condicional. Consulta única por cuenta'
          maxLength: 15
        cif:
          type: string
          description: 'Condicional. Consulta por CIF devuelve todas las cuentas relacionadas'
          maxLength: 15
        id_owner:
          type: string
          description: 'Condicional. Consulta por Identificador único del sistema, devuelve todas las cuentas relacionadas, este código el sistema lo responde cuando se hace el alta del Ente o cliente.'
          maxLength: 15
        tipo_identificacion:
          type: string
          description: 'Condicional. Consulta de cuentas por documento de identificación del cliente, se debe de enviar el código de catálogo del tipo de identificación'
          maxLength: 2
        doc_identificacion:
          type: string
          description: 'Condicional. Consulta de cuentas por documento de identificación del TH, devuelve todas las cuentas relacionadas, para esta consulta es necesario enviar el tipo de identificación  el Doc.'
          maxLength: 20
        moneda:
          type: string
          description: 'Mandatorio. Código de la moneda en ISO, para la consulta de saldo local o internacional'
          maxLength: 3
          default: 840
        emisor:
          type: string
          description: 'Mandatorio. Código de Identificación del Emisor este es asignado por Volcán'
          maxLength: 3
      required:
        - moneda
        - emisor
    Extrafinanciamiento:
      type: object
      properties:
        tarjeta:
          type: string
          description: 'Mandatorio. Número de cuenta relacionada al cliente'
          maxLength: 16
        moneda:
          type: string
          description: 'Mandatorio. Código de la moneda en ISO, para la consulta de saldo local o internacional'
          maxLength: 3
          default: '840'
        importe:
          type: string
          description: 'Mandatorio. Importe. Formato 2 decimales.'
          example: '1.00'
          maxLength: 20
        tasa:
          type: string
          description: 'Mandatorio. Tasa de interés. Formato 2 decimales'
          example: '24.00'
          maxLength: 5
        plazo:
          type: string
          description: 'Mandatorio. Número de pagos. Desde 01 al 60'
          example: '01'
          maxLength: 3
        referencia:
          type: string
          description: 'Mandatorio. Referencia o folio de transaccion.'
          maxLength: 12
        tipo:
          type: string
          description: 'Mandatorio. Tipo C=Compra/A=Adelanto de efectivo'
          enum: ['C', 'A']
          maxLength: 1
        comercio:
          type: string
          description: 'Mandatorio. Nombre del comercio de la transaccion'
          maxLength: 40
        emisor:
          type: string
          description: 'Mandatorio. Código de Identificación del Emisor este es asignado por Volcán'
          maxLength: 3
      required:
        - tarjeta
        - emisor
    Intrafinanciamiento:
      type: object
      properties:
        tarjeta:
          type: string
          description: 'Mandatorio. Número de cuenta relacionada al cliente'
          maxLength: 16
        moneda:
          type: string
          description: 'Mandatorio. Código de la moneda en ISO, para la consulta de saldo local o internacional'
          maxLength: 3
          default: '840'
        importe:
          type: string
          description: 'Mandatorio. Importe. Formato 2 decimales.'
          example: '1.00'
          maxLength: 20
        tasa:
          type: string
          description: 'Mandatorio. Tasa de interés. Formato 2 decimales'
          example: '24.00'
          maxLength: 5
        plazo:
          type: string
          description: 'Mandatorio. Número de pagos. Desde 01 al 60'
          example: '01'
          maxLength: 3
        referencia:
          type: string
          description: 'Mandatorio. Referencia o folio de transaccion.'
          maxLength: 12
        tipo:
          type: string
          description: 'Mandatorio. Tipo C=Compra/A=Adelanto de efectivo'
          enum: [ 'C', 'A' ]
          maxLength: 1
        comercio:
          type: string
          description: 'Mandatorio. Nombre del comercio de la transaccion'
          maxLength: 40
        emisor:
          type: string
          description: 'Mandatorio. Código de Identificación del Emisor este es asignado por Volcán'
          maxLength: 3
      required:
        - tarjeta
        - emisor
    ConsultaTarjetas:
      type: object
      properties:
        tarjeta:
          type: string
          description: 'Condicional. Consulta por número de Tarjeta Cifrada con la llame de Emisor'
          maxLength: 16
        cif:
          type: string
          description: 'Condicional. Consulta por CIF devuelve todas las tarjetas relacionaldas'
          maxLength: 15
        id_owner:
          type: string
          description: 'Condicional. Consulta por Identificador único del sistema, devuelve todas las tarjetas relacionadas al cliente'
          maxLength: 15
        tipo_identificacion:
          type: string
          description: 'Condicional. Consulta de cuentas por documento de identificación del cliente, se debe de enviar el código de catálogo del tipo de identificación'
          maxLength: 2
        doc_identificacion:
          type: string
          description: 'Condicional. Consulta de cuentas por documento de identificación del TH, devuelve todas las tarjetas relacionadas, 
                        para esta consulta es necesario enviar el tipo de identificación'
          maxLength: 20
        emisor:
          type: string
          description: 'Mandatorio. Código de Identificación del Emisor este es asignado por Volcán'
          maxLength: 3
      required:
        - emisor
    CambioPIN:
      type: object
      properties:
        tarjeta:
          type: string
          description: 'Mandatorio. Número de tarjeta del Cliente, puede ser principal o adicional cifrador TDES'
          maxLength: 16
        pin:
          type: string
          description: 'Mandatorio. PIN de la tarjeta cifrado TDES'
          maxLength: 16
        emisor:
          type: string
          description: 'Mandatorio. Código de Identificación del Emisor este es asignado por Volcán'
          maxLength: 3
      required:
        - tarjeta
        - pin
        - emisor
    CambioLimites:
      type: object
      properties:
        cuenta:
          type: string
          description: 'Mandatorio. Tarjeta de Crédito debe de enviarse cifrada con la llave del emisor RKEY/WSV'
          maxLength: 15
        tarjeta:
          type: string
          description: 'Condiconal. Solo aplica para tarjetas adicionales, no es necesario el campo de cuenta'
          maxLength: 16
        limite_cr:
          type: string
          description: 'Condicional. Nuevo importe de límite de crédito por cuenta formato valido por ejemplo USD1,100 = 1100.00. Formato 2 decimales'
          example: '1100.00'
          maxLength: 20
        limite_con:
          type: string
          description: 'Condicional. Nuevo límite de consumo para tarjetas adicionales, formato valido por ejemplo USD1,100 = 1100.00. Formato 2 decimales'
          maxLength: 20
        limite_extra:
          type: string
          description: 'Condicional. Nuevo límite de extrafinanciamiento por cuenta, formato valido por ejemplo USD1,100 = 1100.00. Formato 2 decimales'
          maxLength: 20
        moneda:
          type: string
          description: 'Mandatorio. Código de moneda en formato de ISO relacionada a cambio de límite tanto para la adicional como por cuenta'
          maxLength: 3
        referencia:
          type: string
          description: 'Mandatorio. Referencia única por cada transacción'
          maxLength: 12
        emisor:
          type: string
          description: 'Mandatorio. Código de Identificación del Emisor este es asignado por Volcán'
          maxLength: 3
      required:
        - cuenta
        - moneda
        - referencia
        - emisor
    CambioEstatusTDC:
      type: object
      properties:
        tarjeta:
          type: string
          description: 'Opcional. Tarjeta de Crédito debe de enviarse cifrada con la llave del emisor RKEY/WSV, no se requiere si es por cuenta'
          maxLength: 16
        cuenta:
          type: string
          description: 'Opcional. Número de cuenta para cambiar el estado, no se requiere el númer de TDC'
          maxLength: 15
        estatus:
          type: string
          description: 'Mandatorio. Código de estatus valido, basado en catálogo del sistema de crédito Volcán'
          maxLength: 2
        motivo:
          type: string
          description: 'Mandatorio. Descripción de la razón del cambio del estatus de la tarjeta'
          maxLength: 40
        referencia:
          type: string
          description: 'Mandatorio. Referencia de auditoria única por transacción'
          maxLength: 12
        emisor:
          type: string
          description: 'Mandatorio. Código de Identificación del Emisor este es asignado por Volcán'
          maxLength: 3
      required:
        - estatus
        - motivo
        - referencia
        - emisor
    ReposicionTarjetas:
      type: object
      properties:
        tarjeta:
          type: string
          description: 'Mandatorio. Tarjeta a remplazar cifrada, campo debe de viajar en HITARJ relaciona el dueño de la tarjeta'
          maxLength: 16
        tipo_uso:
          type: string
          description: 'Mandatorio. Tipo de uso F=Fisica/V=Virtual (deberá de heredar el uso de la tarjeta origen)'
          enum: ['F', 'V']
          maxLength: 1
        emision:
          type: string
          description: 'Mandatorio. P=Pre-expedidas/T=Pos-Expedidas o personalizadas'
          enum: ['P', 'T']
          maxLength: 1
        tarjeta_asignada:
          type: string
          description: 'Opcional. Número de tarjeta pre-Expedida que se le asignara al cliente, cifrada, en el caso que la sucursal tenga tarjetas físicas'
          maxLength: 16
        motivo_repo:
          type: string
          description: 'Mandatorio. Código de motivo de reposición basado en catálogo del sistema de crédito Volcán'
          maxLength: 30
        oficina_entrega:
          type: string
          description: 'Opcional. Código de oficina de entrega de la tarjeta basado en el catálogo de oficinas del sistema de crédito Volcán'
          maxLength: 8
        nombre_tarjeta:
          type: string
          description: 'Mandatorio. Nuevo nombre de la tarjeta a embozar.'
          maxLength: 30
        referencia:
          type: string
          description: 'Mandatorio. Folio único por cada transacción'
          maxLength: 12
        emisor:
          type: string
          description: 'Mandatorio. Código de Identificación del Emisor este es asignado por Volcán'
          maxLength: 3
      required:
        - tarjeta
        - tipo_uso
        - emision
        - motivo_repo
        - nombre_tarjeta
        - referencia
        - emisor
    GestionTransacciones:
      type: object
      properties:
        tarjeta:
          type: string
          description: 'Mandatorio. Tarjeta de Crédito debe de enviarse cifrada con la llave del emisor RKEY/WSV'
          maxLength: 16
        transaccion:
          type: string
          description: 'Mandatorio. Enviar lo siguiente: COM = Compras normales/ADE=Adelanto de Efectivo/PAG=Pagos a la TDC'
          enum: ['COM', 'ADE', 'PAG']
          maxLength: 6
        importe:
          type: string
          description: 'Mandatorio. Importe de la transacción el formato valido es por ejemplo USD$1,100.00, se deberá enviar = 1100.00. Formato 2 decimales'
          example: '1.00'
          maxLength: 20
        moneda:
          type: string
          description: 'Mandatorio. Moneda del importe de la transacción, en el estandar de ISO'
          maxLength: 3
        fecha_trx:
          type: string
          format: date
          pattern: '^\d{4}\d{2}\d{2}$'
          description: 'Mandatorio. Fecha de la transacción para el registro de la aplicación de movimientos. Formato AAAAMMDD'
          maxLength: 8
        hora_trx:
          type: string
          format: time
          pattern: '^\d{2}\d{2}\d{2}$'
          description: 'Mandatorio. Hora de la transacción formato HHMMSS'
          maxLength: 6
        cvv2:
          type: string
          description: 'Opcional. Código de valiación para compras'
          maxLength: 3
        fecvento:
          type: string
          description: 'Opcional. Vencimiento de la tarjeta'
          maxLength: 4
        cheque:
          type: string
          description: 'Condicional. Campo obligatorio cuando por el código de movimiento.'
          maxLength: 20
        plaza:
          type: string
          description: 'Condicional. Campo obligatorio cuando esta presente el número de cheque'
          maxLength: 2
        no_financiamiento:
          type: string
          description: 'Identificación del Intra/Extrafinanciamiento registrado en el estado de cuenta de la TDC.'
          maxLength: 10
        referencia:
          type: string
          description: 'Mandatorio. Folio único por cada transacción se debera de enviar por cada operación'
          maxLength: 12
        doc_oper:
          type: string
          description: 'Opcional. Numero de documento a reversar registrado en los movimientos de la TDC, si ingresan la autorización es obligatorio'
          maxLength: 10
        autorizacion:
          type: string
          description: 'Opcional. Número de Autorización dato obligatorio para anular o reversar operaciones'
          maxLength: 6
        comercio:
          type: string
          description: 'Mandatorio. Nombre del comercio donde se realiza la transacción'
          maxLength: 24
        ciudad:
          type: string
          description: 'Mandatorio. Nombre de la ciudad donde se ubica el comercio'
          maxLength: 13
        pais:
          type: string
          description: 'Mandatorio. Código de Pais en ISO (letras)'
          maxLength: 3
        sucursal:
          type: string
          description: 'Mandatorio. Oficina, Sucursal/Terminal origen de la transacción'
          maxLength: 8
        emisor:
          type: string
          description: 'Mandatorio. Código de Identificación del Emisor este es asignado por Volcán'
          maxLength: 3
      required:
        - tarjeta
        - transaccion
        - importe
        - moneda
        - fecha_trx
        - hora_trx
        - referencia
        - comercio
        - ciudad
        - pais
        - sucursal
        - emisor
<<<<<<< HEAD
    Webhook:
      type: object
      properties:
        emisor:
          type: string
          description: Emisor
        url_webhook:
          type: string
          description: URL webhook
        auth_username:
          type: string
          description: Auth username
        auth_password:
          type: string
          description: Auth password
        activo:
          type: boolean
          enum: [true, false]
      required:
        - emisor
        - url_webhook
    Notification:
      type: object
      properties:
        monto:
          type: string
          description: Monto
        moneda:
          type: string
          description: Moneda
        emisor:
          type: string
          description: Emisor
        estatus:
          type: string
          description: Estatus
        tipo_transaccion:
          type: string
          description: Tipo de transaccion
        tarjeta:
          type: string
          description: Tarjeta
        id_movimiento:
          type: string
          description: ID Movimiento
        fecha_transaccion:
          type: string
          description: Fecha de transaccion
        hora_transaccion:
          type: string
          description: Hora de transaccion
        referencia:
          type: string
          description: Referencia
        numero_autorizacion:
          type: string
          description: Numero de autorizacion
        codigo_autorizacion:
          type: string
          description: Codigo de autorizacion
        comercio:
          type: string
          description: Comercio
        user:
          type: string
          description: User
        password:
          type: string
          description: Password¡
      required:
        - monto
        - moneda
        - emisor
        - estatus
        - tipo_transaccion
        - tarjeta
        - id_movimiento
        - fecha_transaccion
        - referencia
        - numero_autorizacion
        - codigo_autorizacion
        - comercio
        - user
        - password
=======
    VerifyCard:
      type: object
      properties:
        encryptedData:
          type: string
          description: 'Mandatorio. Encryted data'
          maxLength: 250
        cardId:
          type: string
          description: 'Mandatorio. Card ID Thales'
          pattern: '[A-Za-z0-9_-]{1,48}'
          maxLength: 48
        cardBin:
          type: string
          description: 'Mandatorio. Card BIN'
          maxLength: 6
      required:
        - encryptedData
        - cardId
        - cardBin
    CardCredentialsTesting:
      type: object
      properties:
        RSP_TARJETA:
          type: string
          maxLength: 20
        RSP_VENCIMIENTO:
          type: string
          maxLength: 4
        RSP_NOMBRE:
          type: string
          maxLength: 30
        RSP_CVV:
          type: string
          maxLength: 3
      required:
        - RSP_TARJETA
        - RSP_VENCIMIENTO
        - RSP_NOMBRE
        - RSP_CVV
>>>>>>> 2ea60d0c
  securitySchemes:
    bearerAuth:            # arbitrary name for the security scheme
      type: http
      scheme: bearer
      bearerFormat: JWT    # optional, arbitrary value for documentation purposes<|MERGE_RESOLUTION|>--- conflicted
+++ resolved
@@ -741,7 +741,234 @@
               }
       tags:
         - VolcanManager::Acciones
-<<<<<<< HEAD
+    parameters: []
+  /volcan/api/GestionTransacciones/:
+    post:
+      operationId: api_control_gestion_transacciones
+      description: Gestion de Transacciones
+      requestBody:
+        content:
+          application/x-www-form-urlencoded:
+            schema:
+              $ref: "#/components/schemas/GestionTransacciones"
+          application/json:
+            schema:
+              $ref: "#/components/schemas/GestionTransacciones"
+        required: true
+      summary: Gestion de transacciones
+      responses:
+        '401':
+          description: 'No autentificado o Token invalido'
+          examples:
+            not_authenticated:
+              {
+                "rsp_success": false,
+                "rsp_codigo": "not_authenticated",
+                "rsp_descripcion": "Authentication credentials were not provided."
+              }
+            token_not_valid:
+              {
+                "rsp_success": false,
+                "rsp_codigo": "token_not_valid",
+                "rsp_descripcion": "Given token not valid for any token type"
+              }
+        '200':
+          description: 'Gestion transacciones'
+          examples:
+            exitosa:
+              {
+                "rsp_success": true,
+                "rsp_codigo": "00",
+                "rsp_descripcion": "Transacción aprobada",
+                "rsp_cuenta": "1...6",
+                "rsp_importe": "1.00",
+                "rsp_moneda": "",
+                "rsp_operacion": "",
+                "rsp_referencia": "EXTRA VOLCAN",
+                "rsp_autoriz": "00124",
+                "rsp_doc_oper": "",
+                "rsp_disponible": "",
+                "rsp_disp_puntos": ""
+              }
+            no_exitosa:
+              {
+                "rsp_success": false,
+                "rsp_codigo": "45",
+                "rsp_descripcion": "Error gestion transacciones"
+              }
+      tags:
+        - VolcanManager::Acciones
+    parameters: []
+  /cms/api/v1/issuers/{issuer_id}/cards/credentials:
+    post:
+      operationId: api_thalesapi_verify_card
+      description: Thales API Endpoint VerifyCard
+      requestBody:
+        content:
+          application/x-www-form-urlencoded:
+            schema:
+              $ref: "#/components/schemas/VerifyCard"
+          application/json:
+            schema:
+              $ref: "#/components/schemas/VerifyCard"
+        required: true
+      summary: Thales API Endpoint VerifyCard
+      parameters:
+        - in: header
+          name: Authorization
+          schema:
+            type: string
+            maxLength: 250
+          required: false
+        - in: header
+          name: x-correlation-id
+          schema:
+            type: string
+            pattern: '[a-zA-Z0-9_\-\. ]{1,64}'
+          required: true
+      responses:
+        '200':
+          description: 'Thales response'
+        '400':
+          description: 'Thales response'
+        '404':
+          description: 'Thales response'
+        '500':
+          description: 'Thales response'
+      tags:
+        - VolcanManager::ThalesAPI
+    parameters:
+      - name: issuer_id
+        in: path
+        required: true
+        description: Issuer ID
+        schema:
+          type: string
+  /banking/d1/v1/issuers/{issuer_id}/consumers/{consumer_id}:
+    get:
+      operationId: api_thalesapi_get_consumer_info
+      description: Thales API Endpoint GetConsumerInfo
+      summary: Thales API Endpoint GetConsumerInfo
+      parameters:
+        - name: cardId
+          in: query
+          description: Card ID.
+          required: true
+          schema:
+            type: string
+        - in: header
+          name: Authorization
+          schema:
+            type: string
+            maxLength: 250
+          required: false
+        - in: header
+          name: x-correlation-id
+          schema:
+            type: string
+            pattern: '[a-zA-Z0-9_\-\. ]{1,64}'
+          required: true
+      responses:
+        '200':
+          description: 'Thales response'
+        '400':
+          description: 'Thales response'
+        '404':
+          description: 'Thales response'
+        '500':
+          description: 'Thales response'
+      tags:
+        - VolcanManager::ThalesAPI
+    parameters:
+      - name: issuer_id
+        in: path
+        required: true
+        description: Issuer ID
+        schema:
+          type: string
+      - name: consumer_id
+        in: path
+        required: true
+        description: Consumer ID
+        schema:
+          type: string
+  /cms/api/v1/issuers/{issuer_id}/cards/{card_id}/credentials:
+    get:
+      operationId: api_thalesapi_get_card_credentials
+      description: Thales API Endpoint GetCardCredentials
+      summary: Thales API Endpoint GetCardCredentials
+      parameters:
+        - in: header
+          name: Authorization
+          schema:
+            type: string
+            maxLength: 250
+          required: false
+        - in: header
+          name: x-correlation-id
+          schema:
+            type: string
+            pattern: '[a-zA-Z0-9_\-\. ]{1,64}'
+          required: true
+      responses:
+        '200':
+          description: 'Thales response'
+        '400':
+          description: 'Thales response'
+        '404':
+          description: 'Thales response'
+        '500':
+          description: 'Thales response'
+      tags:
+        - VolcanManager::ThalesAPI
+    parameters:
+      - name: issuer_id
+        in: path
+        required: true
+        description: Issuer ID
+        schema:
+          type: string
+      - name: card_id
+        in: path
+        required: true
+        description: Card ID
+        schema:
+          type: string
+  /testing/cms/api/v1/issuers/{issuer_id}/cards/{card_id}/credentials:
+    post:
+      operationId: api_thalesapi_get_card_credentials_testing
+      description: Thales API Endpoint GetCardCredentials_testing
+      summary: Thales API Endpoint GetCardCredentials Testing
+      requestBody:
+        content:
+          application/json:
+            schema:
+              $ref: "#/components/schemas/CardCredentialsTesting"
+        required: true
+      responses:
+        '200':
+          description: 'Thales response'
+        '400':
+          description: 'Thales response'
+        '404':
+          description: 'Thales response'
+        '500':
+          description: 'Thales response'
+      tags:
+        - VolcanManager::ThalesAPI
+    parameters:
+      - name: issuer_id
+        in: path
+        required: true
+        description: Issuer ID
+        schema:
+          type: string
+      - name: card_id
+        in: path
+        required: true
+        description: Card ID
+        schema:
+          type: string
   /volcan/api/Webhooks/:
     get:
       operationId: api_webhooks_read
@@ -795,18 +1022,10 @@
     post:
       operationId: api_control_webhooks
       description: Create webhook by emisor.
-=======
-    parameters: []
-  /volcan/api/GestionTransacciones/:
-    post:
-      operationId: api_control_gestion_transacciones
-      description: Gestion de Transacciones
->>>>>>> 2ea60d0c
       requestBody:
         content:
           application/x-www-form-urlencoded:
             schema:
-<<<<<<< HEAD
               $ref: "#/components/schemas/Webhook"
           application/json:
             schema:
@@ -833,66 +1052,10 @@
     patch:
       operationId: api_webhook_update
       description: Update a webhook.
-=======
-              $ref: "#/components/schemas/GestionTransacciones"
-          application/json:
-            schema:
-              $ref: "#/components/schemas/GestionTransacciones"
-        required: true
-      summary: Gestion de transacciones
-      responses:
-        '401':
-          description: 'No autentificado o Token invalido'
-          examples:
-            not_authenticated:
-              {
-                "rsp_success": false,
-                "rsp_codigo": "not_authenticated",
-                "rsp_descripcion": "Authentication credentials were not provided."
-              }
-            token_not_valid:
-              {
-                "rsp_success": false,
-                "rsp_codigo": "token_not_valid",
-                "rsp_descripcion": "Given token not valid for any token type"
-              }
-        '200':
-          description: 'Gestion transacciones'
-          examples:
-            exitosa:
-              {
-                "rsp_success": true,
-                "rsp_codigo": "00",
-                "rsp_descripcion": "Transacción aprobada",
-                "rsp_cuenta": "1...6",
-                "rsp_importe": "1.00",
-                "rsp_moneda": "",
-                "rsp_operacion": "",
-                "rsp_referencia": "EXTRA VOLCAN",
-                "rsp_autoriz": "00124",
-                "rsp_doc_oper": "",
-                "rsp_disponible": "",
-                "rsp_disp_puntos": ""
-              }
-            no_exitosa:
-              {
-                "rsp_success": false,
-                "rsp_codigo": "45",
-                "rsp_descripcion": "Error gestion transacciones"
-              }
-      tags:
-        - VolcanManager::Acciones
-    parameters: []
-  /cms/api/v1/issuers/{issuer_id}/cards/credentials:
-    post:
-      operationId: api_thalesapi_verify_card
-      description: Thales API Endpoint VerifyCard
->>>>>>> 2ea60d0c
       requestBody:
         content:
           application/x-www-form-urlencoded:
             schema:
-<<<<<<< HEAD
               $ref: "#/components/schemas/Webhook"
           application/json:
             schema:
@@ -1054,170 +1217,6 @@
       tags:
         - VolcanManager::Notificaciones
     parameters: []
-=======
-              $ref: "#/components/schemas/VerifyCard"
-          application/json:
-            schema:
-              $ref: "#/components/schemas/VerifyCard"
-        required: true
-      summary: Thales API Endpoint VerifyCard
-      parameters:
-        - in: header
-          name: Authorization
-          schema:
-            type: string
-            maxLength: 250
-          required: false
-        - in: header
-          name: x-correlation-id
-          schema:
-            type: string
-            pattern: '[a-zA-Z0-9_\-\. ]{1,64}'
-          required: true
-      responses:
-        '200':
-          description: 'Thales response'
-        '400':
-          description: 'Thales response'
-        '404':
-          description: 'Thales response'
-        '500':
-          description: 'Thales response'
-      tags:
-        - VolcanManager::ThalesAPI
-    parameters:
-      - name: issuer_id
-        in: path
-        required: true
-        description: Issuer ID
-        schema:
-          type: string
-  /banking/d1/v1/issuers/{issuer_id}/consumers/{consumer_id}:
-    get:
-      operationId: api_thalesapi_get_consumer_info
-      description: Thales API Endpoint GetConsumerInfo
-      summary: Thales API Endpoint GetConsumerInfo
-      parameters:
-        - name: cardId
-          in: query
-          description: Card ID.
-          required: true
-          schema:
-            type: string
-        - in: header
-          name: Authorization
-          schema:
-            type: string
-            maxLength: 250
-          required: false
-        - in: header
-          name: x-correlation-id
-          schema:
-            type: string
-            pattern: '[a-zA-Z0-9_\-\. ]{1,64}'
-          required: true
-      responses:
-        '200':
-          description: 'Thales response'
-        '400':
-          description: 'Thales response'
-        '404':
-          description: 'Thales response'
-        '500':
-          description: 'Thales response'
-      tags:
-        - VolcanManager::ThalesAPI
-    parameters:
-      - name: issuer_id
-        in: path
-        required: true
-        description: Issuer ID
-        schema:
-          type: string
-      - name: consumer_id
-        in: path
-        required: true
-        description: Consumer ID
-        schema:
-          type: string
-  /cms/api/v1/issuers/{issuer_id}/cards/{card_id}/credentials:
-    get:
-      operationId: api_thalesapi_get_card_credentials
-      description: Thales API Endpoint GetCardCredentials
-      summary: Thales API Endpoint GetCardCredentials
-      parameters:
-        - in: header
-          name: Authorization
-          schema:
-            type: string
-            maxLength: 250
-          required: false
-        - in: header
-          name: x-correlation-id
-          schema:
-            type: string
-            pattern: '[a-zA-Z0-9_\-\. ]{1,64}'
-          required: true
-      responses:
-        '200':
-          description: 'Thales response'
-        '400':
-          description: 'Thales response'
-        '404':
-          description: 'Thales response'
-        '500':
-          description: 'Thales response'
-      tags:
-        - VolcanManager::ThalesAPI
-    parameters:
-      - name: issuer_id
-        in: path
-        required: true
-        description: Issuer ID
-        schema:
-          type: string
-      - name: card_id
-        in: path
-        required: true
-        description: Card ID
-        schema:
-          type: string
-  /testing/cms/api/v1/issuers/{issuer_id}/cards/{card_id}/credentials:
-    post:
-      operationId: api_thalesapi_get_card_credentials_testing
-      description: Thales API Endpoint GetCardCredentials_testing
-      summary: Thales API Endpoint GetCardCredentials Testing
-      requestBody:
-        content:
-          application/json:
-            schema:
-              $ref: "#/components/schemas/CardCredentialsTesting"
-        required: true
-      responses:
-        '200':
-          description: 'Thales response'
-        '400':
-          description: 'Thales response'
-        '404':
-          description: 'Thales response'
-        '500':
-          description: 'Thales response'
-      tags:
-        - VolcanManager::ThalesAPI
-    parameters:
-      - name: issuer_id
-        in: path
-        required: true
-        description: Issuer ID
-        schema:
-          type: string
-      - name: card_id
-        in: path
-        required: true
-        description: Card ID
-        schema:
-          type: string
->>>>>>> 2ea60d0c
 components:
   schemas:
     LoginToken:
@@ -1948,7 +1947,46 @@
         - pais
         - sucursal
         - emisor
-<<<<<<< HEAD
+    VerifyCard:
+      type: object
+      properties:
+        encryptedData:
+          type: string
+          description: 'Mandatorio. Encryted data'
+          maxLength: 250
+        cardId:
+          type: string
+          description: 'Mandatorio. Card ID Thales'
+          pattern: '[A-Za-z0-9_-]{1,48}'
+          maxLength: 48
+        cardBin:
+          type: string
+          description: 'Mandatorio. Card BIN'
+          maxLength: 6
+      required:
+        - encryptedData
+        - cardId
+        - cardBin
+    CardCredentialsTesting:
+      type: object
+      properties:
+        RSP_TARJETA:
+          type: string
+          maxLength: 20
+        RSP_VENCIMIENTO:
+          type: string
+          maxLength: 4
+        RSP_NOMBRE:
+          type: string
+          maxLength: 30
+        RSP_CVV:
+          type: string
+          maxLength: 3
+      required:
+        - RSP_TARJETA
+        - RSP_VENCIMIENTO
+        - RSP_NOMBRE
+        - RSP_CVV
     Webhook:
       type: object
       properties:
@@ -2033,48 +2071,6 @@
         - comercio
         - user
         - password
-=======
-    VerifyCard:
-      type: object
-      properties:
-        encryptedData:
-          type: string
-          description: 'Mandatorio. Encryted data'
-          maxLength: 250
-        cardId:
-          type: string
-          description: 'Mandatorio. Card ID Thales'
-          pattern: '[A-Za-z0-9_-]{1,48}'
-          maxLength: 48
-        cardBin:
-          type: string
-          description: 'Mandatorio. Card BIN'
-          maxLength: 6
-      required:
-        - encryptedData
-        - cardId
-        - cardBin
-    CardCredentialsTesting:
-      type: object
-      properties:
-        RSP_TARJETA:
-          type: string
-          maxLength: 20
-        RSP_VENCIMIENTO:
-          type: string
-          maxLength: 4
-        RSP_NOMBRE:
-          type: string
-          maxLength: 30
-        RSP_CVV:
-          type: string
-          maxLength: 3
-      required:
-        - RSP_TARJETA
-        - RSP_VENCIMIENTO
-        - RSP_NOMBRE
-        - RSP_CVV
->>>>>>> 2ea60d0c
   securitySchemes:
     bearerAuth:            # arbitrary name for the security scheme
       type: http
