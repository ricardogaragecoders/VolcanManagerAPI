--- conflicted
+++ resolved
@@ -447,13 +447,55 @@
         '200':
           description: 'Cambio de PIN.'
       tags:
-<<<<<<< HEAD
         - VolcanManager::Acciones
   /volcan/api/CambioLimites/:
     post:
       operationId: api_control_cambio_limites
       description: Cambio Limites.
-=======
+      requestBody:
+        content:
+          application/json:
+            schema:
+              $ref: "#/components/schemas/CambioLimites"
+        required: true
+      summary: Cambio limites.
+      responses:
+        '200':
+          description: 'Cambio limites.'
+      tags:
+        - VolcanManager::Acciones
+  /volcan/api/CambioEstatusTDC/:
+    post:
+      operationId: api_control_cambio_estatus_tdc
+      description: Cambio Estatus TDC
+      requestBody:
+        content:
+          application/json:
+            schema:
+              $ref: "#/components/schemas/CambioEstatusTDC"
+        required: true
+      summary: Cambio estatus TDC
+      responses:
+        '200':
+          description: 'Cambio estatus TDC.'
+      tags:
+        - VolcanManager::Acciones
+  /volcan/api/ReposicionTarjetas/:
+    post:
+      operationId: api_control_reposicion_tarjetas
+      description: Reposicion Tarjetas
+      requestBody:
+        content:
+          application/json:
+            schema:
+              $ref: "#/components/schemas/ReposicionTarjetas"
+        required: true
+      summary: Reposicion Tarjetas
+      responses:
+        '200':
+          description: 'Reposicion Tarjetas'
+      tags:
+        - VolcanManager::Acciones
         - VolcanManager::CambioPIN
   /volcan/api/Webhooks/:
     get:
@@ -508,25 +550,10 @@
     post:
       operationId: api_control_webhooks
       description: Create webhook by emisor.
->>>>>>> 1ad45995
-      requestBody:
-        content:
-          application/json:
-            schema:
-<<<<<<< HEAD
-              $ref: "#/components/schemas/CambioLimites"
-        required: true
-      summary: Cambio limites.
-      responses:
-        '200':
-          description: 'Cambio limites.'
-      tags:
-        - VolcanManager::Acciones
-  /volcan/api/CambioEstatusTDC/:
-    post:
-      operationId: api_control_cambio_estatus_tdc
-      description: Cambio Estatus TDC
-=======
+      requestBody:
+        content:
+          application/json:
+            schema:
               $ref: "#/components/schemas/Webhook"
         required: true
       summary: Create webhook by emisor
@@ -550,25 +577,10 @@
     patch:
       operationId: api_webhook_update
       description: Update a webhook.
->>>>>>> 1ad45995
-      requestBody:
-        content:
-          application/json:
-            schema:
-<<<<<<< HEAD
-              $ref: "#/components/schemas/CambioEstatusTDC"
-        required: true
-      summary: Cambio estatus TDC
-      responses:
-        '200':
-          description: 'Cambio estatus TDC.'
-      tags:
-        - VolcanManager::Acciones
-  /volcan/api/ReposicionTarjetas/:
-    post:
-      operationId: api_control_reposicion_tarjetas
-      description: Reposicion Tarjetas
-=======
+      requestBody:
+        content:
+          application/json:
+            schema:
               $ref: "#/components/schemas/Webhook"
         required: true
       summary: Update a loyalty program.
@@ -641,21 +653,10 @@
     post:
       operationId: api_control_transaction
       description: Create a transactions.
->>>>>>> 1ad45995
-      requestBody:
-        content:
-          application/json:
-            schema:
-<<<<<<< HEAD
-              $ref: "#/components/schemas/ReposicionTarjetas"
-        required: true
-      summary: Reposicion Tarjetas
-      responses:
-        '200':
-          description: 'Reposicion Tarjetas'
-      tags:
-        - VolcanManager::Acciones
-=======
+      requestBody:
+        content:
+          application/json:
+            schema:
               $ref: "#/components/schemas/Transaction"
         required: true
       summary: Create a transaction
@@ -708,7 +709,6 @@
         description: ID Transaction
         schema:
           type: string
->>>>>>> 1ad45995
 components:
   schemas:
     LoginToken:
@@ -1232,7 +1232,6 @@
       required:
         - tarjeta
         - pin
-<<<<<<< HEAD
     CambioLimites:
       type: object
       properties:
@@ -1345,7 +1344,6 @@
         - tarjeta
         - tarjeta_asignada
         - emisor
-=======
     Webhook:
       type: object
       properties:
@@ -1424,7 +1422,6 @@
         - comercio
         - user
         - password
->>>>>>> 1ad45995
   securitySchemes:
     bearerAuth:            # arbitrary name for the security scheme
       type: http
